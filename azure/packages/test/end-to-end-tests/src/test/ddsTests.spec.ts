--- conflicted
+++ resolved
@@ -78,20 +78,12 @@
 		}
 
 		const initialObjectsCreate = container.initialObjects;
-<<<<<<< HEAD
-		const map1Create = initialObjectsCreate.map1 as ISharedMap;
-=======
 		const map1Create = initialObjectsCreate.map1;
->>>>>>> 3647a847
 		map1Create.set("new-key", "new-value");
 		const valueCreate: string | undefined = map1Create.get("new-key");
 
 		const { container: containerGet } = await client.getContainer(containerId, schema);
-<<<<<<< HEAD
-		const map1Get = containerGet.initialObjects.map1 as ISharedMap;
-=======
 		const map1Get = containerGet.initialObjects.map1;
->>>>>>> 3647a847
 		const valueGet: string | undefined = await mapWait(map1Get, "new-key");
 		assert.strictEqual(valueGet, valueCreate, "container can't change initial objects");
 	});
