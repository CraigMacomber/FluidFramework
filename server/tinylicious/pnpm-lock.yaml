--- conflicted
+++ resolved
@@ -75,10 +75,9 @@
       winston: ^3.6.0
     dependencies:
       '@fluidframework/common-utils': 1.1.1
-<<<<<<< HEAD
       '@fluidframework/gitresources': 1.0.0-175213
       '@fluidframework/protocol-base': 1.0.0-175213
-      '@fluidframework/protocol-definitions': 1.2.0
+      '@fluidframework/protocol-definitions': 1.1.0
       '@fluidframework/server-lambdas': 1.0.0-175213
       '@fluidframework/server-local-server': 1.0.0-175213
       '@fluidframework/server-memory-orderer': 1.0.0-175213
@@ -88,22 +87,7 @@
       '@fluidframework/server-services-telemetry': 1.0.0-175213
       '@fluidframework/server-services-utils': 1.0.0-175213
       '@fluidframework/server-test-utils': 1.0.0-175213
-      agentkeepalive: 4.3.0
-=======
-      '@fluidframework/gitresources': 0.1040.1000
-      '@fluidframework/protocol-base': 0.1040.1000
-      '@fluidframework/protocol-definitions': 1.1.0
-      '@fluidframework/server-lambdas': 0.1040.1000
-      '@fluidframework/server-local-server': 0.1040.1000
-      '@fluidframework/server-memory-orderer': 0.1040.1000
-      '@fluidframework/server-services-client': 0.1040.1000
-      '@fluidframework/server-services-core': 0.1040.1000
-      '@fluidframework/server-services-shared': 0.1040.1000
-      '@fluidframework/server-services-telemetry': 0.1040.1000
-      '@fluidframework/server-services-utils': 0.1040.1000
-      '@fluidframework/server-test-utils': 0.1040.1000
       agentkeepalive: 4.2.1
->>>>>>> 5ae12c71
       axios: 0.26.1
       body-parser: 1.20.0
       charwise: 3.0.1
@@ -275,13 +259,8 @@
       - typescript
     dev: true
 
-<<<<<<< HEAD
   /@fluidframework/gitresources/1.0.0-175213:
     resolution: {integrity: sha512-xYoSNvxpUbA1XV+v/QslFCevyySaGyXDv0hL86t8YLVNwwQssP9NaIE4lqqsHye0D4WDQ0X1BlHU1ahPyB9eQA==}
-=======
-  /@fluidframework/gitresources/0.1040.1000:
-    resolution: {integrity: sha1-WgumiguReSjYBN583mPFzrqXUOQ=}
->>>>>>> 5ae12c71
     dev: false
 
   /@fluidframework/mocha-test-setup/1.2.3:
@@ -292,21 +271,12 @@
       mocha: 10.2.0
     dev: true
 
-<<<<<<< HEAD
   /@fluidframework/protocol-base/1.0.0-175213:
     resolution: {integrity: sha512-SzKPw4A207z1yyhBUdPAPAZvB7N5o3IbeWzHnji1mbkBLcVdbeGQxr+osnsCE7IkBafF+eaKLGtS0RANta4kqw==}
     dependencies:
       '@fluidframework/common-utils': 1.1.1
       '@fluidframework/gitresources': 1.0.0-175213
-      '@fluidframework/protocol-definitions': 1.2.0
-=======
-  /@fluidframework/protocol-base/0.1040.1000:
-    resolution: {integrity: sha1-O0JhhJ5CiA+b3l/Wxrr5Io3CWWY=}
-    dependencies:
-      '@fluidframework/common-utils': 1.1.1
-      '@fluidframework/gitresources': 0.1040.1000
       '@fluidframework/protocol-definitions': 1.1.0
->>>>>>> 5ae12c71
       events: 3.3.0
     dev: false
 
@@ -322,13 +292,8 @@
       '@fluidframework/common-definitions': 0.20.1
     dev: false
 
-<<<<<<< HEAD
   /@fluidframework/server-lambdas-driver/1.0.0-175213:
     resolution: {integrity: sha512-cpeAlVf+vG9mig+/Ts/+u1VoCI1AGZYoVRKzwFajNrbuLtKMNOJrzXROFoMV/mpkZUFXh3W2RktVilSv3/V+Kg==}
-=======
-  /@fluidframework/server-lambdas-driver/0.1040.1000:
-    resolution: {integrity: sha1-SjuWh6jOZCwoziudADB+roeMBMI=}
->>>>>>> 5ae12c71
     dependencies:
       '@fluidframework/common-utils': 1.1.1
       '@fluidframework/server-services-client': 1.0.0-175213
@@ -344,7 +309,6 @@
       - supports-color
     dev: false
 
-<<<<<<< HEAD
   /@fluidframework/server-lambdas/1.0.0-175213:
     resolution: {integrity: sha512-XX4limafQfatBPsB0LXk8ecwuBVzXYzPrCigB2nPFc8Y8uU4ZVL1Hs6dyd/YrHyjrQpxfi8SLWEG4UsPkLGsGg==}
     dependencies:
@@ -352,27 +316,12 @@
       '@fluidframework/common-utils': 1.1.1
       '@fluidframework/gitresources': 1.0.0-175213
       '@fluidframework/protocol-base': 1.0.0-175213
-      '@fluidframework/protocol-definitions': 1.2.0
+      '@fluidframework/protocol-definitions': 1.1.0
       '@fluidframework/server-lambdas-driver': 1.0.0-175213
       '@fluidframework/server-services-client': 1.0.0-175213
       '@fluidframework/server-services-core': 1.0.0-175213
       '@fluidframework/server-services-telemetry': 1.0.0-175213
       '@types/semver': 7.5.0
-=======
-  /@fluidframework/server-lambdas/0.1040.1000:
-    resolution: {integrity: sha1-YeTIvr3VxpSEruxi/QKGpFa+bwQ=}
-    dependencies:
-      '@fluidframework/common-definitions': 0.20.1
-      '@fluidframework/common-utils': 1.1.1
-      '@fluidframework/gitresources': 0.1040.1000
-      '@fluidframework/protocol-base': 0.1040.1000
-      '@fluidframework/protocol-definitions': 1.1.0
-      '@fluidframework/server-lambdas-driver': 0.1040.1000
-      '@fluidframework/server-services-client': 0.1040.1000
-      '@fluidframework/server-services-core': 0.1040.1000
-      '@fluidframework/server-services-telemetry': 0.1040.1000
-      '@types/semver': 6.2.3
->>>>>>> 5ae12c71
       assert: 2.0.0
       async: 3.2.4
       axios: 0.26.1
@@ -390,7 +339,6 @@
       - supports-color
     dev: false
 
-<<<<<<< HEAD
   /@fluidframework/server-lambdas/1.0.0-175213_debug@4.3.4:
     resolution: {integrity: sha512-XX4limafQfatBPsB0LXk8ecwuBVzXYzPrCigB2nPFc8Y8uU4ZVL1Hs6dyd/YrHyjrQpxfi8SLWEG4UsPkLGsGg==}
     dependencies:
@@ -398,27 +346,12 @@
       '@fluidframework/common-utils': 1.1.1
       '@fluidframework/gitresources': 1.0.0-175213
       '@fluidframework/protocol-base': 1.0.0-175213
-      '@fluidframework/protocol-definitions': 1.2.0
+      '@fluidframework/protocol-definitions': 1.1.0
       '@fluidframework/server-lambdas-driver': 1.0.0-175213
       '@fluidframework/server-services-client': 1.0.0-175213
       '@fluidframework/server-services-core': 1.0.0-175213
       '@fluidframework/server-services-telemetry': 1.0.0-175213
       '@types/semver': 7.5.0
-=======
-  /@fluidframework/server-lambdas/0.1040.1000_debug@4.3.4:
-    resolution: {integrity: sha1-YeTIvr3VxpSEruxi/QKGpFa+bwQ=}
-    dependencies:
-      '@fluidframework/common-definitions': 0.20.1
-      '@fluidframework/common-utils': 1.1.1
-      '@fluidframework/gitresources': 0.1040.1000
-      '@fluidframework/protocol-base': 0.1040.1000
-      '@fluidframework/protocol-definitions': 1.1.0
-      '@fluidframework/server-lambdas-driver': 0.1040.1000
-      '@fluidframework/server-services-client': 0.1040.1000
-      '@fluidframework/server-services-core': 0.1040.1000
-      '@fluidframework/server-services-telemetry': 0.1040.1000
-      '@types/semver': 6.2.3
->>>>>>> 5ae12c71
       assert: 2.0.0
       async: 3.2.4
       axios: 0.26.1_debug@4.3.4
@@ -436,31 +369,17 @@
       - supports-color
     dev: false
 
-<<<<<<< HEAD
   /@fluidframework/server-local-server/1.0.0-175213:
     resolution: {integrity: sha512-YcyahmuxIA9QHj1hgH7+Qbcm9nc38fkL47jqYqC2j5sBDlsbxvpfkHdQavy2PB5QRYpe6vuwIy0F2bDL0P8h4Q==}
     dependencies:
       '@fluidframework/common-utils': 1.1.1
-      '@fluidframework/protocol-definitions': 1.2.0
+      '@fluidframework/protocol-definitions': 1.1.0
       '@fluidframework/server-lambdas': 1.0.0-175213_debug@4.3.4
       '@fluidframework/server-memory-orderer': 1.0.0-175213
       '@fluidframework/server-services-client': 1.0.0-175213
       '@fluidframework/server-services-core': 1.0.0-175213
       '@fluidframework/server-services-telemetry': 1.0.0-175213
       '@fluidframework/server-test-utils': 1.0.0-175213
-=======
-  /@fluidframework/server-local-server/0.1040.1000:
-    resolution: {integrity: sha1-75WM1ZVlzjnOT3OUfCU3NBJyC5o=}
-    dependencies:
-      '@fluidframework/common-utils': 1.1.1
-      '@fluidframework/protocol-definitions': 1.1.0
-      '@fluidframework/server-lambdas': 0.1040.1000_debug@4.3.4
-      '@fluidframework/server-memory-orderer': 0.1040.1000
-      '@fluidframework/server-services-client': 0.1040.1000
-      '@fluidframework/server-services-core': 0.1040.1000
-      '@fluidframework/server-services-telemetry': 0.1040.1000
-      '@fluidframework/server-test-utils': 0.1040.1000
->>>>>>> 5ae12c71
       debug: 4.3.4
       events: 3.3.0
       jsrsasign: 10.6.1
@@ -471,31 +390,17 @@
       - utf-8-validate
     dev: false
 
-<<<<<<< HEAD
   /@fluidframework/server-memory-orderer/1.0.0-175213:
     resolution: {integrity: sha512-gPHtAFboaOCttxAjkYJ1r0/o4Sbpj0q9ICgWfwubRJqug9MjLw+fD5d9Or4zB1bYY7ewJ4CnyN2p47PehQjU6g==}
     dependencies:
       '@fluidframework/common-utils': 1.1.1
       '@fluidframework/protocol-base': 1.0.0-175213
-      '@fluidframework/protocol-definitions': 1.2.0
+      '@fluidframework/protocol-definitions': 1.1.0
       '@fluidframework/server-lambdas': 1.0.0-175213_debug@4.3.4
       '@fluidframework/server-services-client': 1.0.0-175213
       '@fluidframework/server-services-core': 1.0.0-175213
       '@fluidframework/server-services-telemetry': 1.0.0-175213
-      '@types/debug': 4.1.8
-=======
-  /@fluidframework/server-memory-orderer/0.1040.1000:
-    resolution: {integrity: sha1-aqdEb3MLNuCy7uCrOhvI4G417iU=}
-    dependencies:
-      '@fluidframework/common-utils': 1.1.1
-      '@fluidframework/protocol-base': 0.1040.1000
-      '@fluidframework/protocol-definitions': 1.1.0
-      '@fluidframework/server-lambdas': 0.1040.1000_debug@4.3.4
-      '@fluidframework/server-services-client': 0.1040.1000
-      '@fluidframework/server-services-core': 0.1040.1000
-      '@fluidframework/server-services-telemetry': 0.1040.1000
       '@types/debug': 4.1.7
->>>>>>> 5ae12c71
       '@types/double-ended-queue': 2.1.2
       '@types/lodash': 4.14.183
       '@types/node': 16.18.21
@@ -514,23 +419,13 @@
       - utf-8-validate
     dev: false
 
-<<<<<<< HEAD
   /@fluidframework/server-services-client/1.0.0-175213:
     resolution: {integrity: sha512-1tZ4vGW1zd0iqx6SjSKuOWlkLIno/Jm3YSGmKPrq3f8GVuLfLkAugEDZUoWxVhfRrOSVdx06pBgTuzGuBMjqBg==}
     dependencies:
       '@fluidframework/common-utils': 1.1.1
       '@fluidframework/gitresources': 1.0.0-175213
       '@fluidframework/protocol-base': 1.0.0-175213
-      '@fluidframework/protocol-definitions': 1.2.0
-=======
-  /@fluidframework/server-services-client/0.1040.1000:
-    resolution: {integrity: sha1-CRPgEgjhbYzIYBZ9PQq/A8klXDM=}
-    dependencies:
-      '@fluidframework/common-utils': 1.1.1
-      '@fluidframework/gitresources': 0.1040.1000
-      '@fluidframework/protocol-base': 0.1040.1000
       '@fluidframework/protocol-definitions': 1.1.0
->>>>>>> 5ae12c71
       axios: 0.26.1_debug@4.3.4
       crc-32: 1.2.0
       debug: 4.3.4
@@ -544,25 +439,14 @@
       - supports-color
     dev: false
 
-<<<<<<< HEAD
   /@fluidframework/server-services-core/1.0.0-175213:
     resolution: {integrity: sha512-r2FdQ+1OSfz7vrHJ1DuJFeJDoCaDdi5JggILXT9IyseB7daIzx2JFXmj48eUOrewNm5w1CtcgArIrhTRnGGA9Q==}
     dependencies:
       '@fluidframework/common-utils': 1.1.1
       '@fluidframework/gitresources': 1.0.0-175213
-      '@fluidframework/protocol-definitions': 1.2.0
+      '@fluidframework/protocol-definitions': 1.1.0
       '@fluidframework/server-services-client': 1.0.0-175213
       '@fluidframework/server-services-telemetry': 1.0.0-175213
-=======
-  /@fluidframework/server-services-core/0.1040.1000:
-    resolution: {integrity: sha1-sOO/sLovT33e9fL4GZMXq8coSM4=}
-    dependencies:
-      '@fluidframework/common-utils': 1.1.1
-      '@fluidframework/gitresources': 0.1040.1000
-      '@fluidframework/protocol-definitions': 1.1.0
-      '@fluidframework/server-services-client': 0.1040.1000
-      '@fluidframework/server-services-telemetry': 0.1040.1000
->>>>>>> 5ae12c71
       '@types/nconf': 0.10.3
       '@types/node': 16.18.21
       debug: 4.3.4
@@ -572,29 +456,16 @@
       - supports-color
     dev: false
 
-<<<<<<< HEAD
   /@fluidframework/server-services-shared/1.0.0-175213:
     resolution: {integrity: sha512-s3F30QwlW88OO7A5HGFh9MDC27ONAGHNUBvktjUNyUWpslOfMJ3/wvfKlNgzFolTs+J1MWUqtp3LKypLJWLEsw==}
     dependencies:
       '@fluidframework/common-utils': 1.1.1
       '@fluidframework/gitresources': 1.0.0-175213
       '@fluidframework/protocol-base': 1.0.0-175213
-      '@fluidframework/protocol-definitions': 1.2.0
+      '@fluidframework/protocol-definitions': 1.1.0
       '@fluidframework/server-services-client': 1.0.0-175213
       '@fluidframework/server-services-core': 1.0.0-175213
       '@fluidframework/server-services-telemetry': 1.0.0-175213
-=======
-  /@fluidframework/server-services-shared/0.1040.1000:
-    resolution: {integrity: sha1-d+8gvidHJLwInjOmvm6+Uoyiw5Q=}
-    dependencies:
-      '@fluidframework/common-utils': 1.1.1
-      '@fluidframework/gitresources': 0.1040.1000
-      '@fluidframework/protocol-base': 0.1040.1000
-      '@fluidframework/protocol-definitions': 1.1.0
-      '@fluidframework/server-services-client': 0.1040.1000
-      '@fluidframework/server-services-core': 0.1040.1000
-      '@fluidframework/server-services-telemetry': 0.1040.1000
->>>>>>> 5ae12c71
       '@socket.io/redis-adapter': 7.2.0
       body-parser: 1.20.0
       debug: 4.3.4
@@ -604,12 +475,8 @@
       nconf: 0.12.0
       notepack.io: 2.3.0
       querystring: 0.2.1
-<<<<<<< HEAD
       serialize-error: 8.1.0
-      socket.io: 4.6.2
-=======
       socket.io: 4.6.0
->>>>>>> 5ae12c71
       socket.io-adapter: 2.5.2
       socket.io-parser: 4.2.2
       uuid: 8.3.2
@@ -620,13 +487,8 @@
       - utf-8-validate
     dev: false
 
-<<<<<<< HEAD
   /@fluidframework/server-services-telemetry/1.0.0-175213:
     resolution: {integrity: sha512-NEMy5Q9XP21SZwwMvJK1InfFxsZlPNMVa3Li8ptlgjJg4dB2ZmDdw2iFj0gH9/7AWaDqLGalfIzcBYEtQIMG8g==}
-=======
-  /@fluidframework/server-services-telemetry/0.1040.1000:
-    resolution: {integrity: sha1-4pyxgWBkiJ4/HSEj+DW12zMrzGE=}
->>>>>>> 5ae12c71
     dependencies:
       '@fluidframework/common-utils': 1.1.1
       json-stringify-safe: 5.0.1
@@ -635,29 +497,16 @@
       uuid: 8.3.2
     dev: false
 
-<<<<<<< HEAD
   /@fluidframework/server-services-utils/1.0.0-175213:
     resolution: {integrity: sha512-TwuWLjXSuTcdCaUYirn0qqFfZBC3YA6+rz042c4tSk3Lq+L43cT/agrXTWcszwUFyz7EmlAVzO3UFLRKWYaw3w==}
     dependencies:
-      '@fluidframework/protocol-definitions': 1.2.0
+      '@fluidframework/protocol-definitions': 1.1.0
       '@fluidframework/server-services-client': 1.0.0-175213
       '@fluidframework/server-services-core': 1.0.0-175213
       '@fluidframework/server-services-telemetry': 1.0.0-175213
       debug: 4.3.4
-      express: 4.18.2
+      express: 4.18.1
       ioredis: 5.3.2
-=======
-  /@fluidframework/server-services-utils/0.1040.1000:
-    resolution: {integrity: sha1-bychpaBSphaafkCSpAhvedwWWb4=}
-    dependencies:
-      '@fluidframework/protocol-definitions': 1.1.0
-      '@fluidframework/server-services-client': 0.1040.1000
-      '@fluidframework/server-services-core': 0.1040.1000
-      '@fluidframework/server-services-telemetry': 0.1040.1000
-      debug: 4.3.4
-      express: 4.18.1
-      ioredis: 4.28.5
->>>>>>> 5ae12c71
       json-stringify-safe: 5.0.1
       jsonwebtoken: 9.0.0
       morgan: 1.10.0
@@ -672,29 +521,16 @@
       - supports-color
     dev: false
 
-<<<<<<< HEAD
   /@fluidframework/server-test-utils/1.0.0-175213:
     resolution: {integrity: sha512-amSl6BApXjS9mvXAwyw+ARS3sVTEsyygJqZRzf401Md9oL3IvbqwnlVVu1GWOJ9ROJu0SPAVWURW78ll+WGNXw==}
     dependencies:
       '@fluidframework/common-utils': 1.1.1
       '@fluidframework/gitresources': 1.0.0-175213
       '@fluidframework/protocol-base': 1.0.0-175213
-      '@fluidframework/protocol-definitions': 1.2.0
+      '@fluidframework/protocol-definitions': 1.1.0
       '@fluidframework/server-services-client': 1.0.0-175213
       '@fluidframework/server-services-core': 1.0.0-175213
       '@fluidframework/server-services-telemetry': 1.0.0-175213
-=======
-  /@fluidframework/server-test-utils/0.1040.1000:
-    resolution: {integrity: sha1-vRQsipbkq2ten8Tx/suzTtOJQvA=}
-    dependencies:
-      '@fluidframework/common-utils': 1.1.1
-      '@fluidframework/gitresources': 0.1040.1000
-      '@fluidframework/protocol-base': 0.1040.1000
-      '@fluidframework/protocol-definitions': 1.1.0
-      '@fluidframework/server-services-client': 0.1040.1000
-      '@fluidframework/server-services-core': 0.1040.1000
-      '@fluidframework/server-services-telemetry': 0.1040.1000
->>>>>>> 5ae12c71
       assert: 2.0.0
       debug: 4.3.4
       events: 3.3.0
@@ -730,17 +566,12 @@
     resolution: {integrity: sha512-ZnQMnLV4e7hDlUvw8H+U8ASL02SS2Gn6+9Ac3wGGLIe7+je2AeAOxPY+izIPJDfFDb7eDjev0Us8MO1iFRN8hA==}
     dev: true
 
-<<<<<<< HEAD
   /@ioredis/commands/1.2.0:
     resolution: {integrity: sha512-Sx1pU8EM64o2BrqNpEO1CNLtKQwyhuXuqyfH7oGKCk+1a33d2r5saW8zNwm3j6BTExtjrv2BxTgzzkMwts6vGg==}
     dev: false
 
-  /@microsoft/api-extractor-model/7.27.3_@types+node@16.18.36:
-    resolution: {integrity: sha512-fSFvw7otYHduOkyshjTbapKKgwF8bgquVHvgF8VgeKtMYvqXkoaj7W6VcM7PNY7E2bbblhUgC4XNdqZLD4SJGw==}
-=======
   /@microsoft/api-extractor-model/7.26.4_@types+node@16.18.21:
     resolution: {integrity: sha512-PDCgCzXDo+SLY5bsfl4bS7hxaeEtnXj7XtuzEE+BtALp7B5mK/NrS2kHWU69pohgsRmEALycQdaQPXoyT2i5MQ==}
->>>>>>> 5ae12c71
     dependencies:
       '@microsoft/tsdoc': 0.14.2
       '@microsoft/tsdoc-config': 0.16.2
@@ -939,7 +770,7 @@
     resolution: {integrity: sha512-vt+kDhq/M2ayberEtJcIN/hxXy1Pk+59g2FV/ZQceeaTyCtCucjL2Q7FXlFjtWn4n15KCr1NE2lNNFhp0lEThw==}
 
   /@types/debug/4.1.7:
-    resolution: {integrity: sha1-fMDqdhUJEkcJuLLRCQ2PbBeq24I=}
+    resolution: {integrity: sha512-9AonUzyTjXXhEOa0DnqpzZi6VHlqKMswga9EXjpXnnqxwLtdvPPtlO8evrI5D9S6asFRCQ6v+wpiUKbw+vKqyg==}
     dependencies:
       '@types/ms': 0.7.31
     dev: false
@@ -1014,7 +845,7 @@
     dev: true
 
   /@types/ms/0.7.31:
-    resolution: {integrity: sha1-MbfKZAcSij0rvCf+LSGzRTl/YZc=}
+    resolution: {integrity: sha512-iiUgKzV9AuaEkZqkOLDIvlQiL6ltuZd9tGcW3gwpnX8JbuiuhFlEGmmFXEXkN50Cvq7Os88IY2v0dkDqXYWVgA==}
     dev: false
 
   /@types/nconf/0.10.3:
@@ -1042,13 +873,8 @@
       '@types/node': 16.18.21
     dev: true
 
-<<<<<<< HEAD
   /@types/semver/7.5.0:
     resolution: {integrity: sha512-G8hZ6XJiHnuhQKR7ZmysCeJWE08o8T0AXtk5darsCaTVsYZhhgUrq53jizaR2FvsoeCwJhlmwTjkXBY5Pn/ZHw==}
-=======
-  /@types/semver/6.2.3:
-    resolution: {integrity: sha1-V5js8b7JTqpk2znuUoCOwGkzFao=}
->>>>>>> 5ae12c71
     dev: false
 
   /@types/serve-static/1.15.0:
@@ -1121,11 +947,7 @@
       functional-red-black-tree: 1.0.1
       ignore: 5.2.0
       regexpp: 3.2.0
-<<<<<<< HEAD
       semver: 7.5.4
-=======
-      semver: 7.3.8
->>>>>>> 5ae12c71
       tsutils: 3.21.0_typescript@4.5.5
       typescript: 4.5.5
     transitivePeerDependencies:
@@ -1300,11 +1122,7 @@
       debug: 4.3.4
       globby: 11.1.0
       is-glob: 4.0.3
-<<<<<<< HEAD
       semver: 7.5.4
-=======
-      semver: 7.3.8
->>>>>>> 5ae12c71
       tsutils: 3.21.0_typescript@4.5.5
       typescript: 4.5.5
     transitivePeerDependencies:
@@ -1325,11 +1143,7 @@
       debug: 4.3.4
       globby: 11.1.0
       is-glob: 4.0.3
-<<<<<<< HEAD
       semver: 7.5.4
-=======
-      semver: 7.3.8
->>>>>>> 5ae12c71
       tsutils: 3.21.0_typescript@4.5.5
       typescript: 4.5.5
     transitivePeerDependencies:
@@ -2238,7 +2052,7 @@
       ms: 2.0.0
 
   /debug/3.2.7:
-    resolution: {integrity: sha1-clgLfpFF+zm2Z2+cXl+xALk0F5o=}
+    resolution: {integrity: sha512-CFjzYYAi4ThfiQvizrFQevTTXHtnCqWfe7x1AhgEscTz6ZbLbfoLRLPugTQyBth6f8ZERVUSyWHFD/7Wu4t1XQ==}
     peerDependencies:
       supports-color: '*'
     peerDependenciesMeta:
@@ -2249,7 +2063,7 @@
     dev: true
 
   /debug/4.3.4:
-    resolution: {integrity: sha1-Exn2V5NX8jONMzfSzdSRS7XcyGU=}
+    resolution: {integrity: sha512-PRWFHuSU3eDtQJPvnNY7Jcket1j0t5OuOsFzPPzsekD52Zl8qUfFIPEiswXqIvHWGVHOgX+7G/vCNNhehwxfkQ==}
     engines: {node: '>=6.0'}
     peerDependencies:
       supports-color: '*'
@@ -2260,7 +2074,7 @@
       ms: 2.1.2
 
   /debug/4.3.4_supports-color@8.1.1:
-    resolution: {integrity: sha1-Exn2V5NX8jONMzfSzdSRS7XcyGU=}
+    resolution: {integrity: sha512-PRWFHuSU3eDtQJPvnNY7Jcket1j0t5OuOsFzPPzsekD52Zl8qUfFIPEiswXqIvHWGVHOgX+7G/vCNNhehwxfkQ==}
     engines: {node: '>=6.0'}
     peerDependencies:
       supports-color: '*'
@@ -2342,13 +2156,8 @@
       isobject: 3.0.1
     dev: true
 
-<<<<<<< HEAD
   /denque/2.1.0:
     resolution: {integrity: sha512-HVQE3AAb/pxF8fQAoiqpvg9i3evqug3hoiwakOyZAwJm+6vZehbkYXZ0l4JxS+I3QxM97v5aaRNhj8v5oBhekw==}
-=======
-  /denque/1.5.1:
-    resolution: {integrity: sha1-B/Zw4pyaePj67LJWah4sEZKcXL8=}
->>>>>>> 5ae12c71
     engines: {node: '>=0.10'}
     dev: false
 
@@ -2701,13 +2510,8 @@
       debug: 4.3.4
       escape-string-regexp: 4.0.0
       eslint: 8.6.0
-<<<<<<< HEAD
-      esquery: 1.5.0
+      esquery: 1.4.0
       semver: 7.5.4
-=======
-      esquery: 1.4.0
-      semver: 7.3.8
->>>>>>> 5ae12c71
       spdx-expression-parse: 3.0.1
     transitivePeerDependencies:
       - supports-color
@@ -2771,11 +2575,7 @@
       read-pkg-up: 7.0.1
       regexp-tree: 0.1.24
       safe-regex: 2.1.1
-<<<<<<< HEAD
       semver: 7.5.4
-=======
-      semver: 7.3.8
->>>>>>> 5ae12c71
       strip-indent: 3.0.0
     dev: true
 
@@ -3580,15 +3380,9 @@
       has: 1.0.3
       side-channel: 1.0.4
 
-<<<<<<< HEAD
   /ioredis/5.3.2:
     resolution: {integrity: sha512-1DKMMzlIHM02eBBVOFQ1+AolGjs6+xEcM4PDL7NqOS6szq7H9jSaEkIUH6/a5Hl241LzW6JLSiAbNvTQjUupUA==}
     engines: {node: '>=12.22.0'}
-=======
-  /ioredis/4.28.5:
-    resolution: {integrity: sha1-XBSeao12p/j6ilBP/IW31bZ5f58=}
-    engines: {node: '>=6'}
->>>>>>> 5ae12c71
     dependencies:
       '@ioredis/commands': 1.2.0
       cluster-key-slot: 1.1.2
@@ -3992,11 +3786,7 @@
       jws: 3.2.2
       lodash: 4.17.21
       ms: 2.1.3
-<<<<<<< HEAD
       semver: 7.5.4
-=======
-      semver: 7.3.8
->>>>>>> 5ae12c71
     dev: false
 
   /jsrsasign/10.6.1:
@@ -4162,13 +3952,6 @@
     resolution: {integrity: sha1-0JF4cW/+pN3p5ft7N/bwgCJ0WAw=}
     dev: false
 
-<<<<<<< HEAD
-=======
-  /lodash.flatten/4.4.0:
-    resolution: {integrity: sha1-8xwiIlqWMtK7+OSt2+8kCqdlph8=}
-    dev: false
-
->>>>>>> 5ae12c71
   /lodash.get/4.4.2:
     resolution: {integrity: sha512-z+Uw/vLuy6gQe8cfaFWD7p0wVv8fJl3mbzXh33RS+0oW2wvUqiRXiQ69gLWSLpgB5/6sU+r6BlQR0MBILadqTQ==}
     dev: true
@@ -4481,7 +4264,7 @@
     resolution: {integrity: sha512-Tpp60P6IUJDTuOq/5Z8cdskzJujfwqfOTkrwIwj7IRISpnkJnT6SyJ4PCPnGMoFjC9ddhal5KVIYtAt97ix05A==}
 
   /ms/2.1.2:
-    resolution: {integrity: sha1-0J0fNXtEP0kzgqjrPM0YOHKuYAk=}
+    resolution: {integrity: sha512-sGkPx+VjMtmA6MX27oA4FBFELFCZZ4S4XqeGOXCv68tT+jb3vk/RyaKWP0PTKyWtmLSM0b+adUTEvbs1PEaH2w==}
 
   /ms/2.1.3:
     resolution: {integrity: sha512-6FlzubTLZG3J2a/NVCAleEhjzq5oxgHyaCU9yYXvcLsvoVaHJq/s5xXI6/XXP6tz7R9xAOtHnSO/tXtF3WRTlA==}
@@ -4767,14 +4550,6 @@
       p-limit: 3.1.0
     dev: true
 
-<<<<<<< HEAD
-=======
-  /p-map/2.1.0:
-    resolution: {integrity: sha1-MQko/u+cnsxltosXaTAYpmXOoXU=}
-    engines: {node: '>=6'}
-    dev: false
-
->>>>>>> 5ae12c71
   /p-try/2.2.0:
     resolution: {integrity: sha512-R4nPAVTAU0B9D35/Gk3uJf/7XYbQcyohSKdvAxIRSNghFl4e71hVoGnBNQz9cWaXxO2I10KTC+3jMdvvoKw6dQ==}
     engines: {node: '>=6'}
@@ -5125,13 +4900,6 @@
       picomatch: 2.3.1
     dev: true
 
-<<<<<<< HEAD
-=======
-  /redis-commands/1.7.0:
-    resolution: {integrity: sha1-Fab+otWCgeJ7HNGs+0spPieMOok=}
-    dev: false
-
->>>>>>> 5ae12c71
   /redis-errors/1.2.0:
     resolution: {integrity: sha1-62LSrbFeTq9GEMBK/hUpOEJQq60=}
     engines: {node: '>=4'}
@@ -5331,15 +5099,6 @@
     hasBin: true
     dependencies:
       lru-cache: 6.0.0
-<<<<<<< HEAD
-    dev: true
-
-  /semver/7.5.2:
-    resolution: {integrity: sha512-SoftuTROv/cRjCze/scjGyiDtcUyxw1rgYQSZY7XTmtR5hX+dm76iDbTH8TkLPHCQmlbQVSSbNZCPM2hb0knnQ==}
-    engines: {node: '>=10'}
-    hasBin: true
-    dependencies:
-      lru-cache: 6.0.0
     dev: true
 
   /semver/7.5.4:
@@ -5348,8 +5107,6 @@
     hasBin: true
     dependencies:
       lru-cache: 6.0.0
-=======
->>>>>>> 5ae12c71
 
   /send/0.18.0:
     resolution: {integrity: sha512-qqWzuOjSFOuqPjFe4NOsMLafToQQwBSOEpS+FwEt3A2V3vKubTquT3vmLTQpFgMXp8AlFWFuP1qKaJZOtPpVXg==}
