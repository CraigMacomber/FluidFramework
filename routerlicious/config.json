{
    "eventHub": {
        "raw-deltas": {
            "endpoint": "delta-stream-dev.servicebus.windows.net",
            "entityPath": "raw-deltas",
            "listen": {
                "sharedAccessKeyName": "reader",
                "sharedAccessKey": "spdhQ3pQEPEd+J24xcVwS2huukQ07v/4LFKu+MP2WG0="
            },
            "send": {
                "sharedAccessKeyName": "sender",
                "sharedAccessKey": "p/dClJHt/VhUjlGJcGCG5gPuUu2vAYpViXaLI124USU="
            }
        },
        "deltas": {
            "endpoint": "delta-stream-dev.servicebus.windows.net",
            "entityPath": "deltas",
            "listen": {
                "sharedAccessKeyName": "listen",
                "sharedAccessKey": "/yMm6/DduZy/yOqHxj7bdD4JrFnAPZP63FvX/kVYWK8="
            },
            "send": {
                "sharedAccessKeyName": "sender",
                "sharedAccessKey": "OseppLfZtnn2VRo+0XWFgxmurMybiWBxoCnSQdVqut0="
            }
        }
    },
    "serviceBus": {
        "snapshot": {
            "send": "Endpoint=sb://prague-dev.servicebus.windows.net/;SharedAccessKeyName=send;SharedAccessKey=wujZ6eW+OAjAYp9VTbV/Qp6GNhWiVGYJyzzXC7R5Gy4=",
            "listen": "Endpoint=sb://prague-dev.servicebus.windows.net/;SharedAccessKeyName=listen;SharedAccessKey=8wV5L6Hvl0nBSR43rP674bTp2UYBUk/wu/F2M7dCxhA="
        }
    },
    "rabbitmq": {
        "connectionString": "amqp://rabbitmq"
    },
    "blobStorage": {
        "connectionString": "DefaultEndpointsProtocol=https;AccountName=praguedev;AccountKey=Si7wdPPwjedgYTUSyKBU4aYoz3U3HcHEfZWziXshCf8w3kxRP6H4g7QThWHGB8kFX0Wrm/mHe8+1b596yA4mlg==;EndpointSuffix=core.windows.net",
        "containers": {
            "snapshots": "snapshots"
        }
    },
    "mongo": {
        "endpoint": "mongodb://mongodb:27017",
        "collectionNames": {
            "deltas": "deltas",
            "objects": "objects",
            "partitions": "partitions"
        }
    },
    "zookeeper": {
        "endpoint": "zookeeper:2181"
    },
    "alfred": {
        "kafkaClientId": "alfred",
        "topic": "rawdeltas",
        "bucket": "snapshots"
    },
    "deli": {
        "topics": {
            "receive": "rawdeltas",
            "send": "deltas"
        },
        "kafkaClientId": "deli",
        "groupId": "deli",
        "checkpointBatchSize": 10
    },
    "paparazzi": {
        "queue": "snapshot",
        "bucket": "snapshots",
        "alfred": "http://alfred:3000"
    },
    "scriptorium": {
        "topic": "deltas",
        "kafkaClientId": "scriptorium",
        "groupId": "scriptorium",
        "checkpointBatchSize": 1
    },
    "tmz": {
        "queue": "snapshot",
        "topic": "deltas",
        "kafkaClientId": "tmz",
        "groupId": "tmz"
    },
    "redis": {
        "host": "redis",
        "port": 6379
    },
    "minio": {
        "endpoint": "minio",
        "port": 9000,
        "accessKey": "prague",
        "secretKey": "mhioAkNXTwdX4dXWgKgXVtHo"
    },
<<<<<<< HEAD
    "perf": {
        "kafkaSendClientId": "perfsend",
        "kafkaReceiveClientId": "perfreceive",
        "sendTopic": "rawdeltas",
        "receiveTopic": "deltas",
        "bucket": "snapshots",
        "chunkSize": 1000
=======
    "intelligence": {
        "resume": {
            "deviceId": "routerlicious",
            "host": "pkarimov-paidIOT.azure-devices.net",
            "sharedAccessKeyName": "iothubowner",
            "sharedAccessKey": "8mvOmNnUklwnuzY+U96V51w+qCq262ZUpSkdw8nTZ18="
        },
        "textAnalytics": {
            "key": "c8b60dc5e49849ce903d7d29a2dce550"
        }
>>>>>>> db4e64d7
    }
}<|MERGE_RESOLUTION|>--- conflicted
+++ resolved
@@ -92,7 +92,6 @@
         "accessKey": "prague",
         "secretKey": "mhioAkNXTwdX4dXWgKgXVtHo"
     },
-<<<<<<< HEAD
     "perf": {
         "kafkaSendClientId": "perfsend",
         "kafkaReceiveClientId": "perfreceive",
@@ -100,7 +99,7 @@
         "receiveTopic": "deltas",
         "bucket": "snapshots",
         "chunkSize": 1000
-=======
+    },
     "intelligence": {
         "resume": {
             "deviceId": "routerlicious",
@@ -111,6 +110,5 @@
         "textAnalytics": {
             "key": "c8b60dc5e49849ce903d7d29a2dce550"
         }
->>>>>>> db4e64d7
     }
 }