--- conflicted
+++ resolved
@@ -13,11 +13,8 @@
 import * as ping from "./ping";
 import * as scribe from "./scribe";
 import * as sharedText from "./sharedText";
-<<<<<<< HEAD
+import * as templates from "./templates";
 import * as video from "./video";
-=======
-import * as templates from "./templates";
->>>>>>> 5ca093cd
 
 export interface IRoutes {
     api: Router;
@@ -30,11 +27,8 @@
     maps: Router;
     scribe: Router;
     sharedText: Router;
-<<<<<<< HEAD
     video: Router;
-=======
     templates: Router;
->>>>>>> 5ca093cd
 }
 
 export function create(
@@ -55,10 +49,7 @@
         ping: ping.create(),
         scribe: scribe.create(config),
         sharedText: sharedText.create(config, gitManager),
-<<<<<<< HEAD
+        templates: templates.create(config),
         video: video.create(config, gitManager),
-=======
-        templates: templates.create(config),
->>>>>>> 5ca093cd
     };
 }