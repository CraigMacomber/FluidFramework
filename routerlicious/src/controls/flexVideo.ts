--- conflicted
+++ resolved
@@ -1,105 +1,89 @@
-import { types } from "../client-api";
-import * as ui from "../ui";
-
-/**
- * Basic collaborative video player
- */
-export class FlexVideo extends ui.Component {
-    private video: HTMLVideoElement;
-    private videoMapView: types.IMapView;
-    private videoMap: types.IMap;
-
-    constructor(element: HTMLDivElement, vid: string, private videoRoot: Promise<types.IMap>) {
-        super(element);
-
-        this.video = document.createElement("video");
-        this.video.src = vid;
-        this.video.controls = true;
-        this.video.width = 320;
-        this.video.height = 240;
-        this.video.autoplay = false;
-        this.video.poster = "https://i.pinimg.com/originals/1b/2d/d0/1b2dd03413192c57f8a097969d67d861.jpg";
-        element.appendChild(this.video);
-
-        this.setEventHandlers();
-    }
-
-    private async setEventHandlers() {
-        this.videoMap = await this.videoRoot;
-        this.videoMapView = await this.videoMap.getView();
-
-        this.video.onplay = () => this.handlePlay();
-        this.video.onpause = () => this.handlePause();
-        this.video.ontimeupdate = () => this.handleTimeUpdate();
-        this.video.onload = () => this.handleLoad();
-
-        this.videoMap.on("valueChanged", async (changedValue) => {
-            // switch (changedValue.key) {
-            //     case("play"):
-            //         this.videoMap.get(changedValue.key).then((play) => this.updatePlay(play));
-            //         break;
-            //     case("time"):
-            //         this.videoMap.get(changedValue.key).then((time) => this.updateTime(time));
-            //         break;
-            //     default:
-            //         console.log("default: " + changedValue.key);
-            //         break;
-            // }
-            switch (changedValue.key) {
-                case("play"):
-                    this.updatePlay(this.videoMapView.get(changedValue.key));
-                    break;
-                case("time"):
-                   this.updateTime(this.videoMapView.get(changedValue.key));
-                    break;
-                default:
-                    console.log("default: " + changedValue.key);
-                    break;
-            }
-        });
-    }
-
-    private updatePlay(play: boolean) {
-        if (play) {
-            if (this.video.paused) {
-                this.video.play();
-            }
-        } else {
-            if (!this.video.paused) {
-                this.video.pause();
-            }
-        }
-    }
-
-<<<<<<< HEAD
-    private updateTime(time: number) {
-        if (Math.abs(this.video.currentTime - time) > 2) {
-=======
-    public updateTime(time: number) {
-        if (Math.abs(this.video.currentTime - time) > .5) {
->>>>>>> 1d08fe59
-            this.video.currentTime = time;
-        }
-    }
-
-    private handleLoad() {
-        this.videoMap.get("time").then((time) => {
-            this.video.currentTime = time;
-        });
-        this.videoMap.get("play").then((play) => {
-            this.updatePlay(play);
-        });
-    }
-
-    private handleTimeUpdate() {
-        this.videoMap.set("time", this.video.currentTime);
-    }
-
-    private handlePlay() {
-        this.videoMap.set("play", true);
-    }
-
-    private handlePause() {
-        this.videoMap.set("play", false);
-    }
-}
+import { types } from "../client-api";
+import * as ui from "../ui";
+
+/**
+ * Basic collaborative video player
+ */
+export class FlexVideo extends ui.Component {
+    private video: HTMLVideoElement;
+    private videoMapView: types.IMapView;
+    private videoMap: types.IMap;
+
+    constructor(element: HTMLDivElement, vid: string, private videoRoot: Promise<types.IMap>) {
+        super(element);
+
+        this.video = document.createElement("video");
+        this.video.src = vid;
+        this.video.controls = true;
+        this.video.width = 320;
+        this.video.height = 240;
+        this.video.autoplay = false;
+        this.video.poster = "https://i.pinimg.com/originals/1b/2d/d0/1b2dd03413192c57f8a097969d67d861.jpg";
+        element.appendChild(this.video);
+
+        this.setEventHandlers();
+    }
+
+    private async setEventHandlers() {
+        this.videoMap = await this.videoRoot;
+        this.videoMapView = await this.videoMap.getView();
+
+        this.video.onplay = () => this.handlePlay();
+        this.video.onpause = () => this.handlePause();
+        this.video.ontimeupdate = () => this.handleTimeUpdate();
+        this.video.onload = () => this.handleLoad();
+
+        this.videoMap.on("valueChanged", async (changedValue) => {
+            switch (changedValue.key) {
+                case("play"):
+                    this.updatePlay(this.videoMapView.get(changedValue.key));
+                    break;
+                case("time"):
+                   this.updateTime(this.videoMapView.get(changedValue.key));
+                    break;
+                default:
+                    console.log("default: " + changedValue.key);
+                    break;
+            }
+        });
+    }
+
+    private updatePlay(play: boolean) {
+        if (play) {
+            if (this.video.paused) {
+                this.video.play();
+            }
+        } else {
+            if (!this.video.paused) {
+                this.video.pause();
+            }
+        }
+    }
+
+    private updateTime(time: number) {
+        if (Math.abs(this.video.currentTime - time) > 2) {
+            this.video.currentTime = time;
+        }
+    }
+
+    private handleLoad() {
+        this.videoMap.get("time").then((time) => {
+            this.video.currentTime = time;
+        });
+        this.videoMap.get("play").then((play) => {
+            this.updatePlay(play);
+        });
+    }
+
+    private handleTimeUpdate() {
+        this.videoMap.set("time", this.video.currentTime);
+    }
+
+    private handlePlay() {
+        this.videoMap.set("play", true);
+    }
+
+    private handlePause() {
+        this.videoMap.set("play", false);
+    }
+}