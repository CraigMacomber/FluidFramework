--- conflicted
+++ resolved
@@ -286,18 +286,9 @@
         this.alfredToDeliKafka = new InMemoryKafka(this.existing ? details.value.sequenceNumber : 0);
         this.deliToScriptoriumKafka = new InMemoryKafka();
 
-<<<<<<< HEAD
-        // Scriptorium Lambda
-        this.scriptoriumLambda = new ScriptoriumLambda(
-            LocalOrderer.socketPublisher,
-            deltasCollection,
-            undefined,
-            LocalOrderer.scriptoriumContext);
-=======
         // Scriptorium + BBC Lambda
-        this.scriptoriumLambda = new ScriptoriumLambda(deltasCollection, LocalOrderer.scriptoriumContext);
+        this.scriptoriumLambda = new ScriptoriumLambda(deltasCollection, undefined, LocalOrderer.scriptoriumContext);
         this.bbcLambda = new BBCLambda(LocalOrderer.socketPublisher, LocalOrderer.bbcContext);
->>>>>>> d00463ff
 
         // TMZ lambda
         this.tmzLambda = new TmzLambda(
