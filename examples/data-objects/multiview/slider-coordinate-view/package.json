--- conflicted
+++ resolved
@@ -46,13 +46,8 @@
     "react": "^17.0.1"
   },
   "devDependencies": {
-<<<<<<< HEAD
-    "@fluid-tools/webpack-fluid-loader": ">=2.0.0-internal.2.1.0 <2.0.0-internal.3.0.0",
+    "@fluid-tools/webpack-fluid-loader": ">=2.0.0-internal.3.0.0 <2.0.0-internal.4.0.0",
     "@fluidframework/build-common": "^1.1.0",
-=======
-    "@fluid-tools/webpack-fluid-loader": ">=2.0.0-internal.3.0.0 <2.0.0-internal.4.0.0",
-    "@fluidframework/build-common": "^1.0.0",
->>>>>>> 65f8fd5b
     "@fluidframework/eslint-config-fluid": "^1.1.0",
     "@fluidframework/test-tools": "^0.2.3074",
     "@rushstack/eslint-config": "^2.5.1",
