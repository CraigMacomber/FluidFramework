{
  "name": "@fluid-example/odspsnapshotfetch-perftestapp",
<<<<<<< HEAD
  "version": "2.0.0-internal.2.4.0",
=======
  "version": "2.0.0-internal.3.0.0",
>>>>>>> f55842de
  "private": true,
  "description": "Simple markdown editor",
  "homepage": "https://fluidframework.com",
  "repository": {
    "type": "git",
    "url": "https://github.com/microsoft/FluidFramework.git",
    "directory": "examples/apps/odspsnapshotfetch-perftestapp"
  },
  "license": "MIT",
  "author": "Microsoft and contributors",
  "main": "dist/expressApp.js",
  "types": "dist/expressApp.d.ts",
  "scripts": {
    "build": "concurrently npm:build:compile npm:lint",
    "build:compile": "npm run build:esnext",
    "build:esnext": "tsc",
    "build:full": "concurrently npm:build npm:webpack",
    "build:full:compile": "concurrently npm:build:compile npm:webpack",
    "clean": "rimraf dist lib *.tsbuildinfo *.build.log",
    "dev": "npm run webpack:dev",
    "eslint": "eslint --format stylish src",
    "eslint:fix": "eslint --format stylish src --fix --fix-type problem,suggestion,layout",
    "lint": "npm run eslint",
    "lint:fix": "npm run eslint:fix",
    "prepack": "npm run webpack",
    "start": "npm run start:spo-df",
    "start:spo": "node dist/expressApp.js --env mode=spo",
    "start:spo-df": "node dist/expressApp.js --env mode=spo-df",
    "webpack": "webpack --env production",
    "webpack:dev": "webpack --env development"
  },
  "dependencies": {
<<<<<<< HEAD
    "@fluid-tools/fluidapp-odsp-urlresolver": ">=2.0.0-internal.2.4.0 <2.0.0-internal.3.0.0",
    "@fluidframework/common-utils": "^1.0.0",
    "@fluidframework/odsp-doclib-utils": ">=2.0.0-internal.2.4.0 <2.0.0-internal.3.0.0",
    "@fluidframework/odsp-driver": ">=2.0.0-internal.2.4.0 <2.0.0-internal.3.0.0",
    "@fluidframework/odsp-driver-definitions": ">=2.0.0-internal.2.4.0 <2.0.0-internal.3.0.0",
    "@fluidframework/telemetry-utils": ">=2.0.0-internal.2.4.0 <2.0.0-internal.3.0.0",
    "@fluidframework/tool-utils": ">=2.0.0-internal.2.4.0 <2.0.0-internal.3.0.0",
=======
    "@fluid-tools/fluidapp-odsp-urlresolver": ">=2.0.0-internal.3.0.0 <2.0.0-internal.4.0.0",
    "@fluidframework/common-utils": "^1.0.0",
    "@fluidframework/odsp-doclib-utils": ">=2.0.0-internal.3.0.0 <2.0.0-internal.4.0.0",
    "@fluidframework/odsp-driver": ">=2.0.0-internal.3.0.0 <2.0.0-internal.4.0.0",
    "@fluidframework/odsp-driver-definitions": ">=2.0.0-internal.3.0.0 <2.0.0-internal.4.0.0",
    "@fluidframework/telemetry-utils": ">=2.0.0-internal.3.0.0 <2.0.0-internal.4.0.0",
    "@fluidframework/tool-utils": ">=2.0.0-internal.3.0.0 <2.0.0-internal.4.0.0",
>>>>>>> f55842de
    "express": "^4.16.3",
    "nconf": "^0.12.0",
    "webpack-dev-server": "~4.6.0"
  },
  "devDependencies": {
    "@fluid-tools/build-cli": "^0.7.0",
    "@fluidframework/build-common": "^1.1.0",
    "@fluidframework/build-tools": "^0.7.0",
    "@fluidframework/eslint-config-fluid": "^2.0.0",
    "@rushstack/eslint-config": "^2.5.1",
    "@types/express": "^4.11.0",
    "@types/fs-extra": "^9.0.11",
    "@types/node": "^14.18.36",
    "buffer": "^6.0.3",
    "concurrently": "^6.2.0",
    "css-loader": "^1.0.0",
    "eslint": "~8.6.0",
    "fs-extra": "^9.1.0",
    "nyc": "^15.0.0",
    "rimraf": "^2.6.2",
    "source-map-loader": "^2.0.0",
    "style-loader": "^1.0.0",
    "ts-loader": "^9.3.0",
    "typescript": "~4.5.5",
    "webpack": "^5.72.0",
    "webpack-cli": "^4.9.2",
    "webpack-dev-middleware": "^5.3.3",
    "webpack-hot-middleware": "^2.25.3",
    "webpack-merge": "^5.8.0"
  }
}<|MERGE_RESOLUTION|>--- conflicted
+++ resolved
@@ -1,10 +1,6 @@
 {
   "name": "@fluid-example/odspsnapshotfetch-perftestapp",
-<<<<<<< HEAD
-  "version": "2.0.0-internal.2.4.0",
-=======
   "version": "2.0.0-internal.3.0.0",
->>>>>>> f55842de
   "private": true,
   "description": "Simple markdown editor",
   "homepage": "https://fluidframework.com",
@@ -37,15 +33,6 @@
     "webpack:dev": "webpack --env development"
   },
   "dependencies": {
-<<<<<<< HEAD
-    "@fluid-tools/fluidapp-odsp-urlresolver": ">=2.0.0-internal.2.4.0 <2.0.0-internal.3.0.0",
-    "@fluidframework/common-utils": "^1.0.0",
-    "@fluidframework/odsp-doclib-utils": ">=2.0.0-internal.2.4.0 <2.0.0-internal.3.0.0",
-    "@fluidframework/odsp-driver": ">=2.0.0-internal.2.4.0 <2.0.0-internal.3.0.0",
-    "@fluidframework/odsp-driver-definitions": ">=2.0.0-internal.2.4.0 <2.0.0-internal.3.0.0",
-    "@fluidframework/telemetry-utils": ">=2.0.0-internal.2.4.0 <2.0.0-internal.3.0.0",
-    "@fluidframework/tool-utils": ">=2.0.0-internal.2.4.0 <2.0.0-internal.3.0.0",
-=======
     "@fluid-tools/fluidapp-odsp-urlresolver": ">=2.0.0-internal.3.0.0 <2.0.0-internal.4.0.0",
     "@fluidframework/common-utils": "^1.0.0",
     "@fluidframework/odsp-doclib-utils": ">=2.0.0-internal.3.0.0 <2.0.0-internal.4.0.0",
@@ -53,7 +40,6 @@
     "@fluidframework/odsp-driver-definitions": ">=2.0.0-internal.3.0.0 <2.0.0-internal.4.0.0",
     "@fluidframework/telemetry-utils": ">=2.0.0-internal.3.0.0 <2.0.0-internal.4.0.0",
     "@fluidframework/tool-utils": ">=2.0.0-internal.3.0.0 <2.0.0-internal.4.0.0",
->>>>>>> f55842de
     "express": "^4.16.3",
     "nconf": "^0.12.0",
     "webpack-dev-server": "~4.6.0"
