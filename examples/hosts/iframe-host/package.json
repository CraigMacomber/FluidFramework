{
  "name": "@fluid-example/iframe-host",
<<<<<<< HEAD
  "version": "1.3.0",
=======
  "version": "2.0.0",
>>>>>>> 27be1e84
  "private": true,
  "description": "IFrame Host",
  "homepage": "https://fluidframework.com",
  "repository": {
    "type": "git",
    "url": "https://github.com/microsoft/FluidFramework.git",
    "directory": "examples/hosts/iframe-host"
  },
  "license": "MIT",
  "author": "Microsoft and contributors",
  "sideEffects": false,
  "main": "dist/index.js",
  "module": "lib/index.js",
  "types": "dist/index.d.ts",
  "scripts": {
    "build": "concurrently npm:build:compile npm:lint",
    "build:compile": "concurrently npm:tsc npm:build:esnext npm:build:copy",
    "build:compile:min": "npm run build:compile",
    "build:copy": "copyfiles -u 1 \"src/**/*.html\" dist/",
    "build:docs": "api-extractor run --local --typescript-compiler-folder ../../../node_modules/typescript && copyfiles -u 1 ./_api-extractor-temp/doc-models/* ../../../_api-extractor-temp/",
    "build:esnext": "tsc --project ./tsconfig.esnext.json",
    "build:full": "concurrently npm:build npm:webpack",
    "build:full:compile": "concurrently npm:build:compile npm:webpack",
    "ci:build:docs": "api-extractor run --typescript-compiler-folder ../../../node_modules/typescript && copyfiles -u 1 ./_api-extractor-temp/* ../../../_api-extractor-temp/",
    "clean": "rimraf dist lib *.tsbuildinfo *.build.log",
    "eslint": "eslint --format stylish src",
    "eslint:fix": "eslint --format stylish src --fix --fix-type problem,suggestion,layout",
    "lint": "npm run eslint",
    "lint:fix": "npm run eslint:fix",
    "prepack": "npm run webpack",
    "start": " npm run build:copy & webpack serve --content-base dist/",
    "tsc": "tsc",
    "tsfmt": "tsfmt --verify",
    "tsfmt:fix": "tsfmt --replace",
    "webpack": "webpack --env build"
  },
  "dependencies": {
<<<<<<< HEAD
    "@fluid-example/todo": "^1.3.0",
    "@fluid-experimental/get-container": "^1.3.0",
    "@fluidframework/container-definitions": "^1.3.0",
    "@fluidframework/container-loader": "^1.3.0",
    "@fluidframework/container-runtime-definitions": "^1.3.0",
    "@fluidframework/core-interfaces": "^1.3.0",
    "@fluidframework/driver-definitions": "^1.3.0",
    "@fluidframework/driver-utils": "^1.3.0",
    "@fluidframework/iframe-driver": "^1.3.0",
    "@fluidframework/protocol-definitions": "^0.1028.2000",
    "@fluidframework/routerlicious-driver": "^1.3.0",
    "@fluidframework/runtime-utils": "^1.3.0",
    "@fluidframework/test-runtime-utils": "^1.3.0",
    "@fluidframework/tinylicious-driver": "^1.3.0",
    "@fluidframework/view-adapters": "^1.3.0",
    "@fluidframework/web-code-loader": "^1.3.0",
=======
    "@fluid-example/todo": "^2.0.0",
    "@fluid-experimental/get-container": "^2.0.0",
    "@fluidframework/container-definitions": "^2.0.0",
    "@fluidframework/container-loader": "^2.0.0",
    "@fluidframework/container-runtime-definitions": "^2.0.0",
    "@fluidframework/core-interfaces": "^2.0.0",
    "@fluidframework/driver-definitions": "^2.0.0",
    "@fluidframework/driver-utils": "^2.0.0",
    "@fluidframework/iframe-driver": "^2.0.0",
    "@fluidframework/protocol-definitions": "^0.1029.1000-0",
    "@fluidframework/routerlicious-driver": "^2.0.0",
    "@fluidframework/runtime-utils": "^2.0.0",
    "@fluidframework/test-runtime-utils": "^2.0.0",
    "@fluidframework/tinylicious-driver": "^2.0.0",
    "@fluidframework/view-adapters": "^2.0.0",
    "@fluidframework/web-code-loader": "^2.0.0",
>>>>>>> 27be1e84
    "comlink": "^4.3.0"
  },
  "devDependencies": {
    "@fluidframework/build-common": "^0.24.0",
    "@fluidframework/eslint-config-fluid": "^0.28.2000",
    "@microsoft/api-extractor": "^7.22.2",
    "@rushstack/eslint-config": "^2.5.1",
    "@types/node": "^14.18.0",
    "concurrently": "^6.2.0",
    "copyfiles": "^2.1.0",
    "eslint": "~8.6.0",
    "rimraf": "^2.6.2",
    "source-map-loader": "^2.0.0",
    "ts-loader": "^9.3.0",
    "typescript": "~4.5.5",
    "typescript-formatter": "7.1.0",
    "webpack": "^5.72.0",
    "webpack-dev-server": "~4.6.0"
  }
}<|MERGE_RESOLUTION|>--- conflicted
+++ resolved
@@ -1,10 +1,6 @@
 {
   "name": "@fluid-example/iframe-host",
-<<<<<<< HEAD
-  "version": "1.3.0",
-=======
   "version": "2.0.0",
->>>>>>> 27be1e84
   "private": true,
   "description": "IFrame Host",
   "homepage": "https://fluidframework.com",
@@ -42,24 +38,6 @@
     "webpack": "webpack --env build"
   },
   "dependencies": {
-<<<<<<< HEAD
-    "@fluid-example/todo": "^1.3.0",
-    "@fluid-experimental/get-container": "^1.3.0",
-    "@fluidframework/container-definitions": "^1.3.0",
-    "@fluidframework/container-loader": "^1.3.0",
-    "@fluidframework/container-runtime-definitions": "^1.3.0",
-    "@fluidframework/core-interfaces": "^1.3.0",
-    "@fluidframework/driver-definitions": "^1.3.0",
-    "@fluidframework/driver-utils": "^1.3.0",
-    "@fluidframework/iframe-driver": "^1.3.0",
-    "@fluidframework/protocol-definitions": "^0.1028.2000",
-    "@fluidframework/routerlicious-driver": "^1.3.0",
-    "@fluidframework/runtime-utils": "^1.3.0",
-    "@fluidframework/test-runtime-utils": "^1.3.0",
-    "@fluidframework/tinylicious-driver": "^1.3.0",
-    "@fluidframework/view-adapters": "^1.3.0",
-    "@fluidframework/web-code-loader": "^1.3.0",
-=======
     "@fluid-example/todo": "^2.0.0",
     "@fluid-experimental/get-container": "^2.0.0",
     "@fluidframework/container-definitions": "^2.0.0",
@@ -76,7 +54,6 @@
     "@fluidframework/tinylicious-driver": "^2.0.0",
     "@fluidframework/view-adapters": "^2.0.0",
     "@fluidframework/web-code-loader": "^2.0.0",
->>>>>>> 27be1e84
     "comlink": "^4.3.0"
   },
   "devDependencies": {
