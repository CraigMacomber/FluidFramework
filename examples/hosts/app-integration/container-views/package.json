--- conflicted
+++ resolved
@@ -40,18 +40,6 @@
     "@fluid-experimental/get-container": ">=2.0.0-internal.1.0.0 <2.0.0-internal.2.0.0",
     "@fluidframework/aqueduct": ">=2.0.0-internal.1.0.0 <2.0.0-internal.2.0.0",
     "@fluidframework/common-definitions": "^0.20.1",
-<<<<<<< HEAD
-    "@fluidframework/container-definitions": "^2.0.0",
-    "@fluidframework/container-loader": "^2.0.0",
-    "@fluidframework/container-runtime-definitions": "^2.0.0",
-    "@fluidframework/core-interfaces": "^2.0.0",
-    "@fluidframework/map": "^2.0.0",
-    "@fluidframework/runtime-utils": "^2.0.0",
-    "@fluidframework/view-adapters": "^2.0.0",
-    "@fluidframework/view-interfaces": "^2.0.0",
-    "react": "^17.0.1",
-    "react-dom": "^17.0.1"
-=======
     "@fluidframework/container-definitions": ">=2.0.0-internal.1.0.0 <2.0.0-internal.2.0.0",
     "@fluidframework/container-loader": ">=2.0.0-internal.1.0.0 <2.0.0-internal.2.0.0",
     "@fluidframework/container-runtime-definitions": ">=2.0.0-internal.1.0.0 <2.0.0-internal.2.0.0",
@@ -60,9 +48,8 @@
     "@fluidframework/runtime-utils": ">=2.0.0-internal.1.0.0 <2.0.0-internal.2.0.0",
     "@fluidframework/view-adapters": ">=2.0.0-internal.1.0.0 <2.0.0-internal.2.0.0",
     "@fluidframework/view-interfaces": ">=2.0.0-internal.1.0.0 <2.0.0-internal.2.0.0",
-    "react": "^16.10.2",
-    "react-dom": "^16.10.2"
->>>>>>> 17ace6eb
+    "react": "^17.0.1",
+    "react-dom": "^17.0.1"
   },
   "devDependencies": {
     "@fluidframework/build-common": "^0.24.0",
