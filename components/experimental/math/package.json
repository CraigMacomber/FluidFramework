{
  "name": "@fluid-example/math",
<<<<<<< HEAD
  "version": "0.20.0",
=======
  "version": "0.19.1",
>>>>>>> 04de2ac4
  "description": "Chaincode component that provides math.",
  "repository": "microsoft/FluidFramework",
  "license": "MIT",
  "author": "Microsoft",
  "sideEffects": false,
  "main": "dist/mathComponent.js",
  "module": "lib/mathComponent.js",
  "types": "dist/mathComponent.d.ts",
  "scripts": {
    "build": "concurrently npm:build:compile npm:lint",
    "build:compile": "concurrently npm:tsc npm:build:esnext npm:build:copy",
    "build:copy": "copyfiles -u 1 \"src/**/*.css\" dist/ && copyfiles -u 1 \"src/**/*.css\" lib/",
    "build:esnext": "tsc --project ./tsconfig.esnext.json",
    "build:full": "concurrently npm:build npm:webpack",
    "build:full:compile": "concurrently npm:build:compile npm:webpack",
    "clean": "rimraf dist lib *.tsbuildinfo *.build.log",
    "eslint": "eslint --ext=ts,tsx --format stylish src",
    "eslint:fix": "eslint --ext=ts,tsx --format stylish src --fix",
    "lint": "npm run eslint",
    "lint:fix": "npm run eslint:fix",
    "prepack": "npm run webpack",
    "tsc": "tsc",
    "webpack": "webpack --env=\"production\"",
    "webpack:dev": "webpack --env=\"development\""
  },
  "dependencies": {
<<<<<<< HEAD
    "@fluid-example/client-ui-lib": "^0.20.0",
    "@fluid-example/flow-util-lib": "^0.20.0",
    "@fluid-example/search-menu": "^0.20.0",
    "@fluidframework/component-base": "^0.20.0",
    "@fluidframework/component-core-interfaces": "^0.20.0",
    "@fluidframework/component-runtime": "^0.20.0",
    "@fluidframework/framework-experimental": "^0.20.0",
    "@fluidframework/framework-interfaces": "^0.20.0",
    "@fluidframework/map": "^0.20.0",
    "@fluidframework/merge-tree": "^0.20.0",
    "@fluidframework/runtime-definitions": "^0.20.0",
    "@fluidframework/sequence": "^0.20.0",
    "@fluidframework/view-interfaces": "^0.20.0",
=======
    "@fluid-example/client-ui-lib": "^0.19.1",
    "@fluid-example/flow-util-lib": "^0.19.1",
    "@fluid-example/search-menu": "^0.19.1",
    "@fluidframework/component-base": "^0.19.1",
    "@fluidframework/component-core-interfaces": "^0.19.1",
    "@fluidframework/component-runtime": "^0.19.1",
    "@fluidframework/framework-experimental": "^0.19.1",
    "@fluidframework/framework-interfaces": "^0.19.1",
    "@fluidframework/map": "^0.19.1",
    "@fluidframework/merge-tree": "^0.19.1",
    "@fluidframework/runtime-definitions": "^0.19.1",
    "@fluidframework/sequence": "^0.19.1",
    "@fluidframework/view-interfaces": "^0.19.1",
>>>>>>> 04de2ac4
    "debug": "^4.1.1",
    "katex": "^0.10.2"
  },
  "devDependencies": {
    "@fluidframework/build-common": "^0.16.0",
    "@fluidframework/eslint-config-fluid": "^0.17.0",
    "@types/node": "^10.17.24",
    "@typescript-eslint/eslint-plugin": "~2.17.0",
    "@typescript-eslint/parser": "~2.17.0",
    "concurrently": "^5.2.0",
    "copyfiles": "^2.1.0",
    "css-loader": "^1.0.0",
    "eslint": "~6.8.0",
    "eslint-plugin-eslint-comments": "~3.1.2",
    "eslint-plugin-import": "2.20.0",
    "eslint-plugin-no-null": "~1.0.2",
    "eslint-plugin-optimize-regex": "~1.1.7",
    "eslint-plugin-prefer-arrow": "~1.1.7",
    "eslint-plugin-react": "~7.18.0",
    "eslint-plugin-unicorn": "~15.0.1",
    "file-loader": "^3.0.1",
    "rimraf": "^2.6.2",
    "style-loader": "^1.0.0",
    "ts-loader": "^6.1.2",
    "typescript": "~3.7.4",
    "url-loader": "^2.1.0",
    "webpack": "^4.43.0",
    "webpack-cli": "^3.3.11",
    "webpack-merge": "^4.1.4"
  },
  "fluid": {
    "browser": {
      "umd": {
        "files": [
          "dist/main.bundle.js"
        ],
        "library": "main"
      }
    }
  }
}<|MERGE_RESOLUTION|>--- conflicted
+++ resolved
@@ -1,10 +1,6 @@
 {
   "name": "@fluid-example/math",
-<<<<<<< HEAD
   "version": "0.20.0",
-=======
-  "version": "0.19.1",
->>>>>>> 04de2ac4
   "description": "Chaincode component that provides math.",
   "repository": "microsoft/FluidFramework",
   "license": "MIT",
@@ -31,7 +27,6 @@
     "webpack:dev": "webpack --env=\"development\""
   },
   "dependencies": {
-<<<<<<< HEAD
     "@fluid-example/client-ui-lib": "^0.20.0",
     "@fluid-example/flow-util-lib": "^0.20.0",
     "@fluid-example/search-menu": "^0.20.0",
@@ -45,21 +40,6 @@
     "@fluidframework/runtime-definitions": "^0.20.0",
     "@fluidframework/sequence": "^0.20.0",
     "@fluidframework/view-interfaces": "^0.20.0",
-=======
-    "@fluid-example/client-ui-lib": "^0.19.1",
-    "@fluid-example/flow-util-lib": "^0.19.1",
-    "@fluid-example/search-menu": "^0.19.1",
-    "@fluidframework/component-base": "^0.19.1",
-    "@fluidframework/component-core-interfaces": "^0.19.1",
-    "@fluidframework/component-runtime": "^0.19.1",
-    "@fluidframework/framework-experimental": "^0.19.1",
-    "@fluidframework/framework-interfaces": "^0.19.1",
-    "@fluidframework/map": "^0.19.1",
-    "@fluidframework/merge-tree": "^0.19.1",
-    "@fluidframework/runtime-definitions": "^0.19.1",
-    "@fluidframework/sequence": "^0.19.1",
-    "@fluidframework/view-interfaces": "^0.19.1",
->>>>>>> 04de2ac4
     "debug": "^4.1.1",
     "katex": "^0.10.2"
   },
