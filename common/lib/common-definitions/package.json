--- conflicted
+++ resolved
@@ -1,10 +1,6 @@
 {
   "name": "@fluidframework/common-definitions",
-<<<<<<< HEAD
   "version": "0.19.0",
-=======
-  "version": "0.18.1",
->>>>>>> 04de2ac4
   "description": "Fluid common definitions",
   "repository": "microsoft/FluidFramework",
   "license": "MIT",
