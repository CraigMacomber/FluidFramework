--- conflicted
+++ resolved
@@ -29,15 +29,9 @@
  * @typeParam T - The class of the `DataObject` or `SharedObject`.
  * @public
  */
-<<<<<<< HEAD
 export type LoadableObjectClass<T extends IFluidLoadable = IFluidLoadable> =
-	| DataObjectClass<T>
-	| SharedObjectClass<T>;
-=======
-export type LoadableObjectClass<T extends IFluidLoadable> =
 	| SharedObjectClass<T>
 	| DataObjectClass<T>;
->>>>>>> d167067a
 
 /**
  * A class that has a factory that can create a `DataObject` and a
