## API Report File for "@fluidframework/fluid-static"

> Do not edit this file. It is a report generated by [API Extractor](https://api-extractor.com/).

```ts

import { AttachState } from '@fluidframework/container-definitions';
import { ConnectionState } from '@fluidframework/container-definitions';
import { IChannelFactory } from '@fluidframework/datastore-definitions';
import { IClient } from '@fluidframework/protocol-definitions';
import { IContainer } from '@fluidframework/container-definitions';
import { ICriticalContainerError } from '@fluidframework/container-definitions';
import { IEvent } from '@fluidframework/core-interfaces';
import { IEventProvider } from '@fluidframework/core-interfaces';
import { IFluidLoadable } from '@fluidframework/core-interfaces';
import { IRuntimeFactory } from '@fluidframework/container-definitions';

// @public
export type ContainerAttachProps<T = unknown> = T;

// @public
export interface ContainerSchema {
<<<<<<< HEAD
    readonly dynamicObjectTypes?: readonly LoadableObjectClass[];
    readonly initialObjects: LoadableObjectClassRecord;
=======
    dynamicObjectTypes?: LoadableObjectClass[];
    initialObjects: LoadableObjectClassRecord;
>>>>>>> e2317bdb
}

// @internal
export function createDOProviderContainerRuntimeFactory(props: {
    schema: ContainerSchema;
}): IRuntimeFactory;

// @internal
export function createFluidContainer<TContainerSchema extends ContainerSchema = ContainerSchema>(props: {
    container: IContainer;
    rootDataObject: IRootDataObject;
}): IFluidContainer<TContainerSchema>;

// @internal
export function createServiceAudience<TMember extends IMember = IMember>(props: {
    container: IContainer;
    createServiceMember: (audienceMember: IClient) => TMember;
}): IServiceAudience<TMember>;

// @public
export type DataObjectClass<T extends IFluidLoadable> = {
    readonly factory: {
        IFluidDataStoreFactory: DataObjectClass<T>["factory"];
    };
} & LoadableObjectCtor<T>;

// @public
export interface IConnection {
    id: string;
    mode: "write" | "read";
}

// @public @sealed
export interface IFluidContainer<TContainerSchema extends ContainerSchema = ContainerSchema> extends IEventProvider<IFluidContainerEvents> {
    attach(props?: ContainerAttachProps): Promise<string>;
    readonly attachState: AttachState;
    connect(): void;
    readonly connectionState: ConnectionState;
    create<T extends IFluidLoadable>(objectClass: LoadableObjectClass<T>): Promise<T>;
    disconnect(): void;
    dispose(): void;
    readonly disposed: boolean;
    readonly initialObjects: InitialObjects<TContainerSchema>;
    readonly isDirty: boolean;
}

// @public @sealed
export interface IFluidContainerEvents extends IEvent {
    (event: "connected", listener: () => void): void;
    (event: "disconnected", listener: () => void): void;
    (event: "saved", listener: () => void): void;
    (event: "dirty", listener: () => void): void;
    (event: "disposed", listener: (error?: ICriticalContainerError) => void): any;
}

// @public
export interface IMember {
    connections: IConnection[];
    userId: string;
}

// @public
export type InitialObjects<T extends ContainerSchema> = {
    [K in keyof T["initialObjects"]]: T["initialObjects"][K] extends LoadableObjectClass<infer ObjectType> ? ObjectType : unknown;
};

// @internal (undocumented)
export interface IProvideRootDataObject {
    // (undocumented)
    readonly IRootDataObject: IRootDataObject;
}

// @internal
export interface IRootDataObject extends IProvideRootDataObject {
    create<T extends IFluidLoadable>(objectClass: LoadableObjectClass<T>): Promise<T>;
    readonly initialObjects: LoadableObjectRecord;
}

// @public
export interface IServiceAudience<M extends IMember> extends IEventProvider<IServiceAudienceEvents<M>> {
    getMembers(): Map<string, M>;
    getMyself(): Myself<M> | undefined;
}

// @public
export interface IServiceAudienceEvents<M extends IMember> extends IEvent {
    // @eventProperty
    (event: "membersChanged", listener: () => void): void;
    // @eventProperty
    (event: "memberAdded", listener: MemberChangedListener<M>): void;
    // @eventProperty
    (event: "memberRemoved", listener: MemberChangedListener<M>): void;
}

// @public
export type LoadableObjectClass<T extends IFluidLoadable = IFluidLoadable> = SharedObjectClass<T> | DataObjectClass<T>;

// @public
export type LoadableObjectClassRecord = Record<string, LoadableObjectClass>;

// @public
export type LoadableObjectCtor<T extends IFluidLoadable> = new (...args: any[]) => T;

// @internal
export type LoadableObjectRecord = Record<string, IFluidLoadable>;

// @public
export type MemberChangedListener<M extends IMember> = (clientId: string, member: M) => void;

// @public
export type Myself<M extends IMember = IMember> = M & {
    currentConnection: string;
};

// @public
export interface SharedObjectClass<T extends IFluidLoadable> {
    // (undocumented)
    readonly getFactory: () => IChannelFactory<T>;
}

```<|MERGE_RESOLUTION|>--- conflicted
+++ resolved
@@ -20,13 +20,8 @@
 
 // @public
 export interface ContainerSchema {
-<<<<<<< HEAD
-    readonly dynamicObjectTypes?: readonly LoadableObjectClass[];
-    readonly initialObjects: LoadableObjectClassRecord;
-=======
     dynamicObjectTypes?: LoadableObjectClass[];
     initialObjects: LoadableObjectClassRecord;
->>>>>>> e2317bdb
 }
 
 // @internal
