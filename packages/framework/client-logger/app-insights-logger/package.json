{
	"name": "@fluid-internal/app-insights-logger",
<<<<<<< HEAD
	"version": "2.0.0-internal.4.3.0",
=======
	"version": "2.0.0-internal.5.0.0",
>>>>>>> ea022def
	"private": true,
	"description": "Contains a Fluid logging client that sends telemetry events to Azure App Insights",
	"homepage": "https://fluidframework.com",
	"repository": {
		"type": "git",
		"url": "https://github.com/microsoft/FluidFramework.git",
		"directory": "packages/framework/client-logger/app-insights-logger"
	},
	"license": "MIT",
	"author": "Microsoft and contributors",
	"sideEffects": false,
	"main": "dist/index.js",
	"types": "dist/index.d.ts",
	"scripts": {
		"build": "npm run build:genver && concurrently npm:build:compile npm:lint && npm run build:docs",
		"build:compile": "npm run tsc",
		"build:docs": "api-extractor run --local && copyfiles -u 1 ./_api-extractor-temp/doc-models/* ../../../../_api-extractor-temp/",
		"build:genver": "gen-version",
		"ci:build:docs": "api-extractor run && copyfiles -u 1 ./_api-extractor-temp/doc-models/* ../../../../_api-extractor-temp/",
		"clean": "rimraf _api-extractor-temp coverage dist nyc *.tsbuildinfo *.build.log",
		"eslint": "eslint src",
		"eslint:fix": "eslint src --fix",
		"format": "npm run prettier:fix",
		"format-and-build": "npm run format && npm run build",
		"format-and-compile": "npm run format && npm run build:compile",
		"lint": "npm run prettier && npm run eslint",
		"lint:fix": "npm run prettier:fix && npm run eslint:fix",
		"prettier": "prettier --check . --ignore-path ../../../../.prettierignore",
		"prettier:fix": "prettier --write . --ignore-path ../../../../.prettierignore",
		"test": "npm run test:mocha",
		"test:mocha": "mocha --recursive dist/test/**/*.spec.js -r node_modules/@fluidframework/mocha-test-setup --unhandled-rejections=strict",
		"test:mocha:verbose": "cross-env FLUID_TEST_VERBOSE=1 npm run test:mocha",
		"tsc": "tsc"
	},
	"dependencies": {
		"@fluidframework/common-definitions": "^0.20.1",
		"@microsoft/applicationinsights-web": "^2.8.11"
	},
	"devDependencies": {
<<<<<<< HEAD
		"@fluidframework/build-common": "^1.1.0",
		"@fluidframework/mocha-test-setup": "workspace:~",
=======
		"@fluidframework/mocha-test-setup": ">=2.0.0-internal.5.0.0 <2.0.0-internal.6.0.0",
>>>>>>> ea022def
		"@microsoft/api-extractor": "^7.34.4",
		"@types/mocha": "^9.1.1",
		"@types/sinon": "^7.0.13",
		"concurrently": "^7.6.0",
		"copyfiles": "^2.4.1",
		"cross-env": "^7.0.3",
		"eslint": "~8.6.0",
		"eslint-config-prettier": "~8.5.0",
		"eslint-plugin-jest": "~27.1.5",
		"eslint-plugin-react": "~7.28.0",
		"eslint-plugin-react-hooks": "~4.6.0",
		"mocha": "^10.2.0",
		"prettier": "~2.6.2",
		"rimraf": "^4.4.0",
		"sinon": "^7.4.2",
		"tslib": "^1.10.0",
		"typescript": "~4.5.5"
	},
	"fluid": {
		"browser": {
			"umd": {
				"files": [
					"dist/main.bundle.js"
				],
				"library": "main"
			}
		}
	},
	"typeValidation": {
		"disabled": true,
		"broken": {}
	}
}<|MERGE_RESOLUTION|>--- conflicted
+++ resolved
@@ -1,10 +1,6 @@
 {
 	"name": "@fluid-internal/app-insights-logger",
-<<<<<<< HEAD
-	"version": "2.0.0-internal.4.3.0",
-=======
 	"version": "2.0.0-internal.5.0.0",
->>>>>>> ea022def
 	"private": true,
 	"description": "Contains a Fluid logging client that sends telemetry events to Azure App Insights",
 	"homepage": "https://fluidframework.com",
@@ -20,9 +16,11 @@
 	"types": "dist/index.d.ts",
 	"scripts": {
 		"build": "npm run build:genver && concurrently npm:build:compile npm:lint && npm run build:docs",
-		"build:compile": "npm run tsc",
+		"build:compile": "npm run build:tsc",
 		"build:docs": "api-extractor run --local && copyfiles -u 1 ./_api-extractor-temp/doc-models/* ../../../../_api-extractor-temp/",
 		"build:genver": "gen-version",
+		"build:test": "npm run build:compile",
+		"build:tsc": "npm run tsc",
 		"ci:build:docs": "api-extractor run && copyfiles -u 1 ./_api-extractor-temp/doc-models/* ../../../../_api-extractor-temp/",
 		"clean": "rimraf _api-extractor-temp coverage dist nyc *.tsbuildinfo *.build.log",
 		"eslint": "eslint src",
@@ -44,18 +42,12 @@
 		"@microsoft/applicationinsights-web": "^2.8.11"
 	},
 	"devDependencies": {
-<<<<<<< HEAD
-		"@fluidframework/build-common": "^1.1.0",
 		"@fluidframework/mocha-test-setup": "workspace:~",
-=======
-		"@fluidframework/mocha-test-setup": ">=2.0.0-internal.5.0.0 <2.0.0-internal.6.0.0",
->>>>>>> ea022def
 		"@microsoft/api-extractor": "^7.34.4",
 		"@types/mocha": "^9.1.1",
 		"@types/sinon": "^7.0.13",
 		"concurrently": "^7.6.0",
 		"copyfiles": "^2.4.1",
-		"cross-env": "^7.0.3",
 		"eslint": "~8.6.0",
 		"eslint-config-prettier": "~8.5.0",
 		"eslint-plugin-jest": "~27.1.5",
