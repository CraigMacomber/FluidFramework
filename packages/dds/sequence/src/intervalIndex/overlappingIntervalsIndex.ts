/*!
 * Copyright (c) Microsoft Corporation and contributors. All rights reserved.
 * Licensed under the MIT License.
 */
/* eslint-disable import/no-deprecated */

import { Client } from "@fluidframework/merge-tree";
import {
	IntervalType,
	IIntervalHelpers,
	ISerializableInterval,
	sequenceIntervalHelpers,
	SequenceInterval,
} from "../intervals";
import { IntervalNode, IntervalTree } from "../intervalTree";
<<<<<<< HEAD
import { SequencePlace, endpointPosAndSide } from "../intervalCollection";
=======
import { SharedString } from "../sharedString";
>>>>>>> f5b02e46
import { IntervalIndex } from "./intervalIndex";

export interface IOverlappingIntervalsIndex<TInterval extends ISerializableInterval>
	extends IntervalIndex<TInterval> {
	/**
	 * @returns an array of all intervals contained in this collection that overlap the range
	 * `[start end]`.
	 */
	findOverlappingIntervals(start: SequencePlace, end: SequencePlace): TInterval[];

	/**
	 * Gathers the interval results based on specified parameters.
	 */
	gatherIterationResults(
		results: TInterval[],
		iteratesForward: boolean,
		start?: SequencePlace,
		end?: SequencePlace,
	): void;
}

export class OverlappingIntervalsIndex<TInterval extends ISerializableInterval>
	implements IOverlappingIntervalsIndex<TInterval>
{
	protected readonly intervalTree = new IntervalTree<TInterval>();
	protected readonly client: Client;
	protected readonly helpers: IIntervalHelpers<TInterval>;

	constructor(client: Client, helpers: IIntervalHelpers<TInterval>) {
		this.client = client;
		this.helpers = helpers;
	}

	public map(fn: (interval: TInterval) => void) {
		this.intervalTree.map(fn);
	}

	public mapUntil(fn: (interval: TInterval) => boolean) {
		this.intervalTree.mapUntil(fn);
	}

	public gatherIterationResults(
		results: TInterval[],
		iteratesForward: boolean,
		start?: SequencePlace,
		end?: SequencePlace,
	): void {
		if (this.intervalTree.intervals.isEmpty()) {
			return;
		}

		if (start === undefined && end === undefined) {
			// No start/end provided. Gather the whole tree in the specified order.
			if (iteratesForward) {
				this.intervalTree.map((interval: TInterval) => {
					results.push(interval);
				});
			} else {
				this.intervalTree.mapBackward((interval: TInterval) => {
					results.push(interval);
				});
			}
		} else {
			const transientInterval: TInterval = this.helpers.create(
				"transient",
				start ?? "start",
				end ?? "end",
				this.client,
				IntervalType.Transient,
			);

			if (start === undefined) {
				// Only end position provided. Since the tree is not sorted by end position,
				// walk the whole tree in the specified order, gathering intervals that match the end.
				if (iteratesForward) {
					this.intervalTree.map((interval: TInterval) => {
						if (transientInterval.compareEnd(interval) === 0) {
							results.push(interval);
						}
					});
				} else {
					this.intervalTree.mapBackward((interval: TInterval) => {
						if (transientInterval.compareEnd(interval) === 0) {
							results.push(interval);
						}
					});
				}
			} else {
				// Start and (possibly) end provided. Walk the subtrees that may contain
				// this start position.
				const compareFn =
					end === undefined
						? (node: IntervalNode<TInterval>) => {
								return transientInterval.compareStart(node.key);
						  }
						: (node: IntervalNode<TInterval>) => {
								return transientInterval.compare(node.key);
						  };
				const continueLeftFn = (cmpResult: number) => cmpResult <= 0;
				const continueRightFn = (cmpResult: number) => cmpResult >= 0;
				const actionFn = (node: IntervalNode<TInterval>) => {
					results.push(node.key);
				};

				if (iteratesForward) {
					this.intervalTree.intervals.walkExactMatchesForward(
						compareFn,
						actionFn,
						continueLeftFn,
						continueRightFn,
					);
				} else {
					this.intervalTree.intervals.walkExactMatchesBackward(
						compareFn,
						actionFn,
						continueLeftFn,
						continueRightFn,
					);
				}
			}
		}
	}

	public findOverlappingIntervals(start: SequencePlace, end: SequencePlace): TInterval[] {
		const { startPos, endPos } = endpointPosAndSide(start, end);

		if (
			startPos === undefined ||
			endPos === undefined ||
			endPos < startPos ||
			this.intervalTree.intervals.isEmpty()
		) {
			return [];
		}
		const transientInterval = this.helpers.create(
			"transient",
			start,
			end,
			this.client,
			IntervalType.Transient,
		);

		const overlappingIntervalNodes = this.intervalTree.match(transientInterval);
		return overlappingIntervalNodes.map((node) => node.key);
	}

	public remove(interval: TInterval) {
		this.intervalTree.removeExisting(interval);
	}

	public add(interval: TInterval) {
		this.intervalTree.put(interval);
	}
}

export function createOverlappingIntervalsIndex(
	sharedString: SharedString,
): IOverlappingIntervalsIndex<SequenceInterval> {
	const client = (sharedString as unknown as { client: Client }).client;
	return new OverlappingIntervalsIndex<SequenceInterval>(client, sequenceIntervalHelpers);
}<|MERGE_RESOLUTION|>--- conflicted
+++ resolved
@@ -13,11 +13,8 @@
 	SequenceInterval,
 } from "../intervals";
 import { IntervalNode, IntervalTree } from "../intervalTree";
-<<<<<<< HEAD
+import { SharedString } from "../sharedString";
 import { SequencePlace, endpointPosAndSide } from "../intervalCollection";
-=======
-import { SharedString } from "../sharedString";
->>>>>>> f5b02e46
 import { IntervalIndex } from "./intervalIndex";
 
 export interface IOverlappingIntervalsIndex<TInterval extends ISerializableInterval>
