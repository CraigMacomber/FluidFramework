{
  "name": "@fluid-internal/quorum",
<<<<<<< HEAD
  "version": "1.3.0",
=======
  "version": "2.0.0",
>>>>>>> 27be1e84
  "private": true,
  "description": "Distributed data structure for key-value pairs using quorum consensus",
  "homepage": "https://fluidframework.com",
  "repository": {
    "type": "git",
    "url": "https://github.com/microsoft/FluidFramework.git",
    "directory": "packages/dds/quorum"
  },
  "license": "MIT",
  "author": "Microsoft and contributors",
  "sideEffects": false,
  "main": "dist/index.js",
  "module": "lib/index.js",
  "types": "dist/index.d.ts",
  "scripts": {
    "build": "npm run build:genver && concurrently npm:build:compile npm:lint && npm run build:docs",
    "build:commonjs": "npm run tsc && npm run build:test",
    "build:compile": "concurrently npm:build:commonjs npm:build:esnext",
    "build:docs": "api-extractor run --local --typescript-compiler-folder ../../../node_modules/typescript && copyfiles -u 1 ./_api-extractor-temp/doc-models/* ../../../_api-extractor-temp/",
    "build:esnext": "tsc --project ./tsconfig.esnext.json",
    "build:full": "npm run build",
    "build:full:compile": "npm run build:compile",
    "build:genver": "gen-version",
    "build:test": "tsc --project ./src/test/tsconfig.json",
    "ci:build:docs": "api-extractor run --typescript-compiler-folder ../../../node_modules/typescript && copyfiles -u 1 ./_api-extractor-temp/* ../../../_api-extractor-temp/",
    "clean": "rimraf dist lib *.tsbuildinfo *.build.log",
    "eslint": "eslint --format stylish src",
    "eslint:fix": "eslint --format stylish src --fix --fix-type problem,suggestion,layout",
    "lint": "npm run eslint",
    "lint:fix": "npm run eslint:fix",
    "test": "npm run test:mocha",
    "test:coverage": "nyc npm test -- --reporter mocha-junit-reporter --reporter-options mochaFile=nyc/junit-report.xml",
    "test:mocha": "mocha --recursive dist/test -r node_modules/@fluidframework/mocha-test-setup --unhandled-rejections=strict",
    "test:mocha:verbose": "cross-env FLUID_TEST_VERBOSE=1 npm run test:mocha",
    "tsc": "tsc",
    "tsfmt": "tsfmt --verify",
    "tsfmt:fix": "tsfmt --replace"
  },
  "nyc": {
    "all": true,
    "cache-dir": "nyc/.cache",
    "exclude": [
      "src/test/**/*.ts",
      "dist/test/**/*.js"
    ],
    "exclude-after-remap": false,
    "include": [
      "src/**/*.ts",
      "dist/**/*.js"
    ],
    "report-dir": "nyc/report",
    "reporter": [
      "cobertura",
      "html",
      "text"
    ],
    "temp-directory": "nyc/.nyc_output"
  },
  "dependencies": {
    "@fluidframework/common-definitions": "^0.20.1",
    "@fluidframework/common-utils": "^0.32.1",
<<<<<<< HEAD
    "@fluidframework/core-interfaces": "^1.3.0",
    "@fluidframework/datastore-definitions": "^1.3.0",
    "@fluidframework/driver-utils": "^1.3.0",
    "@fluidframework/protocol-definitions": "^0.1028.2000",
    "@fluidframework/runtime-definitions": "^1.3.0",
    "@fluidframework/shared-object-base": "^1.3.0"
  },
  "devDependencies": {
    "@fluid-internal/test-dds-utils": "^1.3.0",
    "@fluidframework/build-common": "^0.24.0",
    "@fluidframework/eslint-config-fluid": "^0.28.2000",
    "@fluidframework/mocha-test-setup": "^1.3.0",
    "@fluidframework/test-runtime-utils": "^1.3.0",
=======
    "@fluidframework/core-interfaces": "^2.0.0",
    "@fluidframework/datastore-definitions": "^2.0.0",
    "@fluidframework/driver-utils": "^2.0.0",
    "@fluidframework/protocol-definitions": "^0.1029.1000-0",
    "@fluidframework/runtime-definitions": "^2.0.0",
    "@fluidframework/shared-object-base": "^2.0.0"
  },
  "devDependencies": {
    "@fluid-internal/test-dds-utils": "^2.0.0",
    "@fluidframework/build-common": "^0.24.0",
    "@fluidframework/eslint-config-fluid": "^0.28.2000",
    "@fluidframework/mocha-test-setup": "^2.0.0",
    "@fluidframework/test-runtime-utils": "^2.0.0",
>>>>>>> 27be1e84
    "@microsoft/api-extractor": "^7.22.2",
    "@rushstack/eslint-config": "^2.5.1",
    "@types/mocha": "^9.1.1",
    "@types/node": "^14.18.0",
    "concurrently": "^6.2.0",
    "copyfiles": "^2.1.0",
    "cross-env": "^7.0.2",
    "eslint": "~8.6.0",
    "mocha": "^10.0.0",
    "mocha-junit-reporter": "^1.18.0",
    "nyc": "^15.0.0",
    "rimraf": "^2.6.2",
    "typescript": "~4.5.5",
    "typescript-formatter": "7.1.0"
  }
}<|MERGE_RESOLUTION|>--- conflicted
+++ resolved
@@ -1,10 +1,6 @@
 {
   "name": "@fluid-internal/quorum",
-<<<<<<< HEAD
-  "version": "1.3.0",
-=======
   "version": "2.0.0",
->>>>>>> 27be1e84
   "private": true,
   "description": "Distributed data structure for key-value pairs using quorum consensus",
   "homepage": "https://fluidframework.com",
@@ -66,21 +62,6 @@
   "dependencies": {
     "@fluidframework/common-definitions": "^0.20.1",
     "@fluidframework/common-utils": "^0.32.1",
-<<<<<<< HEAD
-    "@fluidframework/core-interfaces": "^1.3.0",
-    "@fluidframework/datastore-definitions": "^1.3.0",
-    "@fluidframework/driver-utils": "^1.3.0",
-    "@fluidframework/protocol-definitions": "^0.1028.2000",
-    "@fluidframework/runtime-definitions": "^1.3.0",
-    "@fluidframework/shared-object-base": "^1.3.0"
-  },
-  "devDependencies": {
-    "@fluid-internal/test-dds-utils": "^1.3.0",
-    "@fluidframework/build-common": "^0.24.0",
-    "@fluidframework/eslint-config-fluid": "^0.28.2000",
-    "@fluidframework/mocha-test-setup": "^1.3.0",
-    "@fluidframework/test-runtime-utils": "^1.3.0",
-=======
     "@fluidframework/core-interfaces": "^2.0.0",
     "@fluidframework/datastore-definitions": "^2.0.0",
     "@fluidframework/driver-utils": "^2.0.0",
@@ -94,7 +75,6 @@
     "@fluidframework/eslint-config-fluid": "^0.28.2000",
     "@fluidframework/mocha-test-setup": "^2.0.0",
     "@fluidframework/test-runtime-utils": "^2.0.0",
->>>>>>> 27be1e84
     "@microsoft/api-extractor": "^7.22.2",
     "@rushstack/eslint-config": "^2.5.1",
     "@types/mocha": "^9.1.1",
