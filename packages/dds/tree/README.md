# @fluid-internal/tree

This DDS is not yet ready for public consumption. See (#8273)[https://github.com/microsoft/FluidFramework/issues/8273].

## Motivation

There are a lot of different factors motivating the creation of this Tree DDS.
A wide variety of possible consumers (across several companies) have overlapping feature requirements
which seem like they can best be met by collaborating on a single feature rich tree implementation powered by fluid.
The current feature focus is on:

- Semantics:
    -   High quality semantic merges, including "slice" moves of parts of sequences.
    -   Transactionality.
    -   Support schema in a semantically robust way.
- Scalability:
    -   Support for partial checkouts: allow efficiently viewing and editing parts of larger datasets without downloading the whole thing.
    -   Ability to easily (sharing code with client) spin up optional services to improve scalability further (ex: server side summaries, indexing, permissions etc.)
    -   Efficient data encodings.
- Expressiveness:
    -   Efficient support for moves, including moves or large sections of large sequences, and large subtrees.
    -   Support history operations (ex: undo and redo).
    -   Flexible schema system that has design patterns for making schema changes over time.
- Workflows:
    - Good support for offline.
    - Optional support for branching and history.
- Extensibility: future users will have needs beyond what we can afford to support in an initial version and must be practical to accommodate. This includes things like:
    - New field kinds to allow data-modeling with more specific merge semantics (ex: adding support for special collections like sets, or sorted sequences)
    - New services (ex: to support permissions, server side indexing etc.)

## Whats missing from existing DDSs?

`directory` and `map` can not provide merge resolution that guarantees well-formedness of trees while supporting the desired editing APIs (like subsequence move),
<<<<<<< HEAD
and are missing (can can not be practically extended to have) efficient ways to handle large data or schema.
=======
and are missing (and cannot be practically extended to have) efficient ways to handle large data ort schema.
>>>>>>> 3fa1d439

`sequence` does not capture the hierarchy or schema, and also does not handle partial checkouts.
Additionally its actual merge resolution leaves some things to be desired in some cases which `tree` aims to improve on.

`experimental/tree` does not have a built in schema system reducing the data available to make semantically high quality merges.
It also does merge resolution in a way that requires having the whole tree in memory due to it being based entirely on node identifiers
(including constraints within transactions that can't be verified without reading large parts of the tree).

`experimental/PropertyDDS` currently does not have as high quality merge logic as desired, currently not even supporting efficient moves.
Much of what is desired is theoretically possible as additional feature work on `PropertyDDS`,
but it was decided that it makes more sense to build up this more featureful DDS from scratch leveraging the learnings from `PropertyDDS` and `experimental/tree`.

## Why not a tree made out of existing DDS implementations and how this relates to the Fluid Framework itself?

Currently existing DDS implementations can not support cross DDS transactions.
For example, moving part of a sequence from one sequence DDS to another cannot be done transactionally, meaning if the source of the move conflicts, the destination half can't be updated or aborted if it's in a different DDS.
Cross DDS moves also currently can't be as efficient as moves withing a single DDS, and there isn't a good way to do cross DDS history or branching without major framework changes.
There are also some significant per DDS performance and storage costs that make this approach much more costly than using a single DDS.

One way to think about this new tree DDS is to try and mix some of the fluid-framework features (like the ability to checkout a subset of the data) with features from DDSs (ex: lower overhead per item, efficient moves of sub-sequences, transactions).
If this effort is successful, it might reveal some improved abstractions for modularizing hierarchical collaborative data-structures (perhaps "field kinds"),
which could make their way back into the framework, enabling some features specific to this tree (ex: history, branching, transactional moves, reduced overhead) to be framework features instead.

From this perspective, this tree serves as a proof of concept for abstractions and features which could benefit the framework, but are easier to implement within a DDS initially.
This tree serves to get these feature into the hands of users much faster than could be done at the framework level.<|MERGE_RESOLUTION|>--- conflicted
+++ resolved
@@ -31,11 +31,7 @@
 ## Whats missing from existing DDSs?
 
 `directory` and `map` can not provide merge resolution that guarantees well-formedness of trees while supporting the desired editing APIs (like subsequence move),
-<<<<<<< HEAD
-and are missing (can can not be practically extended to have) efficient ways to handle large data or schema.
-=======
-and are missing (and cannot be practically extended to have) efficient ways to handle large data ort schema.
->>>>>>> 3fa1d439
+and are missing (and cannot be practically extended to have) efficient ways to handle large data or schema.
 
 `sequence` does not capture the hierarchy or schema, and also does not handle partial checkouts.
 Additionally its actual merge resolution leaves some things to be desired in some cases which `tree` aims to improve on.
