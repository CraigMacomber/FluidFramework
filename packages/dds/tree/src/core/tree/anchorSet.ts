--- conflicted
+++ resolved
@@ -713,11 +713,6 @@
 			pathVisitors: new Map<PathNode, Set<PathVisitor>>(),
 			parentField: undefined as FieldKey | undefined,
 			parent: undefined as UpPath | undefined,
-<<<<<<< HEAD
-			bufferedEvents: [] as {
-				node: PathNode;
-				event: keyof AnchorEvents;
-=======
 
 			/**
 			 * Events collected during the visit which get sent as a batch during "free".
@@ -729,7 +724,6 @@
 				 * The key for the impacted field, if the event is associated with a key.
 				 * Some events, such as afterDestroy, do not involve a key, and thus leave this undefined.
 				 */
->>>>>>> 04849aac
 				changedField?: FieldKey;
 			}[],
 
@@ -774,11 +768,6 @@
 					}
 					emittedEvents?.push(event);
 					if (event === "childrenChangedAfterBatch") {
-<<<<<<< HEAD
-						const fieldKeys = this.bufferedEvents
-							.filter((e) => e.node === node && e.event === event)
-							.map((e) => e.changedField as FieldKey);
-=======
 						const fieldKeys: FieldKey[] = this.bufferedEvents
 							.filter((e) => e.node === node && e.event === event)
 							.map(
@@ -786,7 +775,6 @@
 									e.changedField ??
 									fail("childrenChangedAfterBatch events should have a changedField"),
 							);
->>>>>>> 04849aac
 						node.events.emit(event, { anchor: node, changedFields: new Set(fieldKeys) });
 					} else {
 						node.events.emit(event, node);
@@ -802,14 +790,10 @@
 			notifyChildrenChanged(): void {
 				this.maybeWithNode(
 					(p) => {
-<<<<<<< HEAD
-						assert(this.parentField !== undefined, "Must be in a field");
-=======
 						assert(
 							this.parentField !== undefined,
 							"Must be in a field to modify its contents",
 						);
->>>>>>> 04849aac
 						p.events.emit("childrenChanged", p);
 						this.bufferedEvents.push({
 							node: p,
