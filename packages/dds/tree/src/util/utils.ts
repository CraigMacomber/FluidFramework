--- conflicted
+++ resolved
@@ -209,10 +209,6 @@
  *
  * Note that this does not robustly forbid non json comparable data via type checking,
  * but instead mostly restricts access to it.
-<<<<<<< HEAD
- * @public
-=======
->>>>>>> ba440c15
  */
 export type JsonCompatible<TExtra = never> =
 	| string
@@ -229,10 +225,6 @@
  *
  * Note that this does not robustly forbid non json comparable data via type checking,
  * but instead mostly restricts access to it.
-<<<<<<< HEAD
- * @public
-=======
->>>>>>> ba440c15
  */
 export type JsonCompatibleObject<TExtra = never> = { [P in string]?: JsonCompatible<TExtra> };
 
