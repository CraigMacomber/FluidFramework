/*!
 * Copyright (c) Microsoft Corporation and contributors. All rights reserved.
 * Licensed under the MIT License.
 */

import { assert } from "@fluidframework/core-utils/internal";
import { UsageError } from "@fluidframework/telemetry-utils/internal";
import type { ErasedType } from "@fluidframework/core-interfaces";

import { NodeKind, type TreeNodeSchemaClass } from "./treeNodeSchema.js";
// eslint-disable-next-line import/no-deprecated
import { type WithType, typeNameSymbol, type typeSchemaSymbol } from "./withType.js";
import { tryGetTreeNodeSchema } from "./treeNodeKernel.js";
import { isFlexTreeNode, type FlexTreeNode } from "../../feature-libraries/index.js";

/**
 * Type alias to document which values are un-hydrated.
 *
 * Un-hydrated values are nodes produced from schema's create functions that haven't been inserted into a tree yet.
 *
 * Since un-hydrated nodes become hydrated when inserted, strong typing can't be used to distinguish them.
 * This no-op wrapper is used instead.
 * @public
 */
export type Unhydrated<T> = T;

/**
 * A collection of events that can be emitted by a {@link TreeNode}.
 *
 * @remarks
<<<<<<< HEAD
 * Currently events can be subscribed to for {@link Unhydrated} nodes, however no events will be triggered for the nodes until after they are hydrated.
=======
 * Currently, events can be subscribed to for {@link Unhydrated} nodes, however no events will be triggered for the nodes until after they are hydrated.
>>>>>>> f4da8fc4
 * This is considered a known issue, and should be fixed in future versions.
 * Do not rely on the fact that editing unhydrated nodes does not trigger their events.
 *
 * @privateRemarks
 * TODO: add a way to subscribe to a specific field (for nodeChanged and treeChanged).
 * Probably have object node and map node specific APIs for this.
 *
 * TODO: ensure that subscription API for fields aligns with API for subscribing to the root.
 *
 * TODO: add more wider area (avoid needing tons of nodeChanged registration) events for use-cases other than treeChanged.
 * Some ideas:
 *
 * - treeChanged, but with some subtrees/fields/paths excluded
 * - helper to batch several nodeChanged calls to a treeChanged scope
 * - parent change (ex: registration on the parent field for a specific index: maybe allow it for a range. Ex: node event takes optional field and optional index range?)
 * - new content inserted into subtree. Either provide event for this and/or enough info to treeChanged to find and search the new sub-trees.
 * Add separate (non event related) API to efficiently scan tree for given set of types (using low level cursor and schema based filtering)
 * to allow efficiently searching for new content (and initial content) of a given type.
 *
 * @sealed @public
 */
export interface TreeChangeEvents {
	/**
	 * Emitted by a node after a batch of changes has been applied to the tree, if any of the changes affected the node.
<<<<<<< HEAD
	 *
	 * - Object nodes define a change as being when the value of one of its properties changes (i.e., the property's value is set, including when set to `undefined`).
	 *
	 * - Array nodes define a change as when an element is added, removed, moved or replaced.
	 *
	 * - Map nodes define a change as when an entry is added, updated, or removed.
	 *
	 * @param unstable - Unspecified data which may get defined/specified in future versions of this API.
=======
	 *
	 * - Object nodes define a change as being when the value of one of its properties changes (i.e., the property's value is set, including when set to `undefined`).
	 *
	 * - Array nodes define a change as when an element is added, removed, moved or replaced.
	 *
	 * - Map nodes define a change as when an entry is added, updated, or removed.
>>>>>>> f4da8fc4
	 *
	 * @remarks
	 * This event is not emitted when:
	 *
	 * - Properties of a child node change. Notably, updates to an array node or a map node (like adding or removing
	 * elements/entries) will emit this event on the array/map node itself, but not on the node that contains the
	 * array/map node as one of its properties.
	 *
	 * - The node is moved to a different location in the tree or removed from the tree.
	 * In this case the event is emitted on the _parent_ node, not the node itself.
	 *
	 * For remote edits, this event is not guaranteed to occur in the same order or quantity that it did in
	 * the client that made the original edit.
	 *
	 * When the event is emitted, the tree is guaranteed to be in-schema.
	 *
	 * @privateRemarks
	 * This event occurs whenever the apparent contents of the node instance change, regardless of what caused the change.
	 * For example, it will fire when the local client reassigns a child, when part of a remote edit is applied to the
	 * node, or when the node has to be updated due to resolution of a merge conflict
	 * (for example a previously applied local change might be undone, then reapplied differently or not at all).
	 *
	 * TODO: define and document event ordering (ex: bottom up, with nodeChanged before treeChange on each level).
	 */
	nodeChanged(unstable?: unknown): void;

	/**
	 * Emitted by a node after a batch of changes has been applied to the tree, when something changed anywhere in the
	 * subtree rooted at it.
	 *
	 * @remarks
	 * This event is not emitted when the node itself is moved to a different location in the tree or removed from the tree.
	 * In that case it is emitted on the _parent_ node, not the node itself.
	 *
	 * The node itself is part of the subtree, so this event will be emitted even if the only changes are to the properties
	 * of the node itself.
	 *
	 * For remote edits, this event is not guaranteed to occur in the same order or quantity that it did in
	 * the client that made the original edit.
	 *
	 * When it is emitted, the tree is guaranteed to be in-schema.
	 */
	treeChanged(): void;
}

/**
 * A non-{@link NodeKind.Leaf|leaf} SharedTree node. Includes objects, arrays, and maps.
 *
 * @remarks
 * Base type which all nodes implement.
 *
 * This can be used as a type to indicate/document values which should be tree nodes.
 * Runtime use of this class object (for example when used with `instanceof` or extending it), is not currently supported.
 *
 * Instances of tree nodes must be created by opening an existing document, inserting values into the document,
 * or by using the constructors and create functions of {@link TreeNodeSchema} produced by {@link SchemaFactory}.
 * @privateRemarks
 * This is a class not an interface to enable stricter type checking (see {@link TreeNode.#brand})
 * and some runtime enforcement of schema class policy (see the the validation in the constructor).
 * This class is however only `type` exported not value exported, preventing the class object from being used,
 * similar to how interfaces work.
 *
 * Not all node implementations include this in their prototype chain (some hide it with a proxy),
 * and thus cause the default/built in `instanceof` to return false despite our type checking and all other APIs treating them as TreeNodes.
 * This class provides a custom `Symbol.hasInstance` to fix `instanceof` for this class and all classes extending it.
 * For now the type-only export prevents use of `instanceof` on this class (but allows it in subclasses like schema classes).
 * @sealed @public
 */
export abstract class TreeNode implements WithType {
	/**
	 * This is added to prevent TypeScript from implicitly allowing non-TreeNode types to be used as TreeNodes.
	 * @remarks
	 * This field forces TypeScript to use nominal instead of structural typing,
	 * preventing compiler error messages and tools like "add missing properties"
	 * from adding the [type] field as a solution when using a non-TreeNode object where a TreeNode is required.
	 * Instead TreeNodes must be created through the appropriate APIs, see the documentation on {@link TreeNode} for details.
	 *
	 * @privateRemarks
	 * This is a JavaScript private field, so is not accessible from outside this class.
	 * This prevents it from having name collisions with object fields.
	 * Since this is private, the type of this field is stripped in the d.ts file.
	 * To get matching type checking within and from outside the package, the least informative type (`unknown`) is used.
	 * To avoid this having any runtime impact, the field is uninitialized.
	 *
	 * Making this field optional results in different type checking within this project than outside of it, since the d.ts file drops the optional aspect of the field.
	 * This is extra confusing since since the tests get in-project typing for intellisense and separate project checking at build time.
	 * To avoid all this mess, this field is required, not optional.
	 *
	 * Another option would be to use a symbol (possibly as a private field).
	 * That approach ran into some strange difficulties causing SchemaFactory to fail to compile, and was not investigated further.
	 *
	 * The [type] symbol provides a lot of the value this private brand does, but is not all of it:
	 * someone could manually (or via Intellisense auto-implement completion, or in response to a type error)
	 * make an object literal with the [type] field and pass it off as a node: this private brand prevents that.
	 */
	readonly #brand!: unknown;

	/**
	 * Adds a type symbol for stronger typing.
	 * @privateRemarks
	 * Subclasses provide more specific strings for this to get strong typing of otherwise type compatible nodes.
	 * @deprecated Use {@link typeSchemaSymbol} instead.
	 */
	// eslint-disable-next-line import/no-deprecated
	public abstract get [typeNameSymbol](): string;

	/**
	 * Adds a type symbol for stronger typing.
	 * @privateRemarks
	 * Subclasses provide more specific strings for this to get strong typing of otherwise type compatible nodes.
	 */
	public abstract get [typeSchemaSymbol](): TreeNodeSchemaClass;

	/**
	 * Provides `instanceof` support for testing if a value is a `TreeNode`.
	 * @remarks
	 * For more options, like including leaf values or narrowing to collections of schema, use `is` or `schema` from {@link TreeNodeApi}.
	 * @privateRemarks
	 * Due to type-only export, this functionality is not available outside the package.
	 */
	public static [Symbol.hasInstance](value: unknown): value is TreeNode;

	/**
	 * Provides `instanceof` support for all schema classes with public constructors.
	 * @remarks
	 * For more options, like including leaf values or narrowing to collections of schema, use `is` or `schema` from {@link TreeNodeApi}.
	 * @privateRemarks
	 * Despite type-only export, this functionality is available outside the package since it is inherited by subclasses.
	 */
	public static [Symbol.hasInstance]<
		TSchema extends abstract new (
			...args: any[]
		) => TreeNode,
	>(this: TSchema, value: unknown): value is InstanceType<TSchema>;

	public static [Symbol.hasInstance](this: { prototype: object }, value: unknown): boolean {
		const schema = tryGetTreeNodeSchema(value);

		if (schema === undefined || schema.kind === NodeKind.Leaf) {
			return false;
		}

		assert("prototype" in schema, 0x98a /* expected class based schema */);
		return inPrototypeChain(schema.prototype, this.prototype);
	}

	/**
	 * TreeNodes must extend schema classes created by SchemaFactory, and therefore this constructor should not be invoked directly by code outside this package.
	 * @privateRemarks
	 * `token` must be the {@link privateToken} value, which is not package exported.
	 * This is used to detect invalid subclasses.
	 *
	 * All valid subclass should use {@link TreeNodeValid}, but this code doesn't directly reference it to avoid cyclic dependencies.
	 */
	protected constructor(token: unknown) {
		if (token !== privateToken) {
			throw new UsageError("TreeNodes must extend schema classes created by SchemaFactory");
		}
	}
}

/**
 * `token` to pass to {@link TreeNode}'s constructor used to detect invalid subclasses.
 */
export const privateToken = {};

/**
 * Check if the prototype derived's prototype chain contains `base`.
 * @param derived - prototype to check
 * @param base - prototype to search for
 * @returns true iff `base` is in the prototype chain starting at `derived`.
 */
// eslint-disable-next-line @rushstack/no-new-null
export function inPrototypeChain(derived: object | null, base: object): boolean {
	let checking = derived;
	while (checking !== null) {
		if (base === checking) {
			return true;
		}
		checking = Reflect.getPrototypeOf(checking);
	}
	return false;
}

/**
 * A node type internal to `@fluidframework/tree`.
 * @remarks
 * This type is used in the construction of {@link TreeNode} as an implementation detail, but leaks into the public API due to how schema are implemented.
 * @privateRemarks
 * A {@link FlexTreeNode}. Includes {@link RawTreeNode}s.
 * @sealed @public
 */
export interface InternalTreeNode
	extends ErasedType<"@fluidframework/tree.InternalTreeNode"> {}

export function toFlexTreeNode(node: InternalTreeNode): FlexTreeNode {
	assert(isFlexTreeNode(node), 0x963 /* Invalid InternalTreeNode */);
	return node;
}<|MERGE_RESOLUTION|>--- conflicted
+++ resolved
@@ -28,11 +28,7 @@
  * A collection of events that can be emitted by a {@link TreeNode}.
  *
  * @remarks
-<<<<<<< HEAD
- * Currently events can be subscribed to for {@link Unhydrated} nodes, however no events will be triggered for the nodes until after they are hydrated.
-=======
  * Currently, events can be subscribed to for {@link Unhydrated} nodes, however no events will be triggered for the nodes until after they are hydrated.
->>>>>>> f4da8fc4
  * This is considered a known issue, and should be fixed in future versions.
  * Do not rely on the fact that editing unhydrated nodes does not trigger their events.
  *
@@ -57,23 +53,12 @@
 export interface TreeChangeEvents {
 	/**
 	 * Emitted by a node after a batch of changes has been applied to the tree, if any of the changes affected the node.
-<<<<<<< HEAD
 	 *
 	 * - Object nodes define a change as being when the value of one of its properties changes (i.e., the property's value is set, including when set to `undefined`).
 	 *
 	 * - Array nodes define a change as when an element is added, removed, moved or replaced.
 	 *
 	 * - Map nodes define a change as when an entry is added, updated, or removed.
-	 *
-	 * @param unstable - Unspecified data which may get defined/specified in future versions of this API.
-=======
-	 *
-	 * - Object nodes define a change as being when the value of one of its properties changes (i.e., the property's value is set, including when set to `undefined`).
-	 *
-	 * - Array nodes define a change as when an element is added, removed, moved or replaced.
-	 *
-	 * - Map nodes define a change as when an entry is added, updated, or removed.
->>>>>>> f4da8fc4
 	 *
 	 * @remarks
 	 * This event is not emitted when:
