--- conflicted
+++ resolved
@@ -42,14 +42,7 @@
 	type DefaultProvider,
 	getDefaultProvider,
 } from "./schemaTypes.js";
-<<<<<<< HEAD
-import { TreeArrayNode, arraySchema } from "./arrayNode.js";
-import { isFluidHandle } from "@fluidframework/runtime-utils/internal";
-import { TreeObjectNodeSchema, objectSchema } from "./objectNode.js";
-import { TreeMapNode, mapSchema } from "./mapNode.js";
-=======
 import { type TreeArrayNode, arraySchema } from "./arrayNode.js";
->>>>>>> a0bed77d
 import {
 	type InsertableObjectFromSchemaRecord,
 	type TreeObjectNode,
