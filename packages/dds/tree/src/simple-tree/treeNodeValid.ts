/*!
 * Copyright (c) Microsoft Corporation and contributors. All rights reserved.
 * Licensed under the MIT License.
 */

import { assert } from "@fluidframework/core-utils/internal";

import {
	type TreeNodeSchema,
	NodeKind,
	isTreeNode,
	TreeNodeKernel,
	privateToken,
	TreeNode,
	type InternalTreeNode,
	typeSchemaSymbol,
	type InnerNode,
	type Context,
	type UnhydratedFlexTreeNode,
} from "./core/index.js";
import { type FlexTreeNode, isFlexTreeNode } from "../feature-libraries/index.js";
import { UsageError } from "@fluidframework/telemetry-utils/internal";
import { fail } from "../util/index.js";

import { getSimpleNodeSchemaFromInnerNode } from "./core/index.js";
import { markEager } from "./flexList.js";

/**
 * Class which all {@link TreeNode}s must extend.
 * Since this is not exported, it allows robust detection of attempts to create TreeNodes which do not go through SchemaFactory which is the only place which exposes classes that extend this.
 *
 * This has static members which schema classes can override to provide schema specific functionality.
 * These static members are only intended to be used / overridden by code within this package, and are used by the various node kinds.
 * Access to these static members has to be done via `this.constructor.staticMember` to support the overrides, and thus can only be used in the constructor, after the base constructor has been invoked.
 */
export abstract class TreeNodeValid<TInput> extends TreeNode {
	/**
	 * Schema classes can override this to control what happens at the end of the constructor.
	 * The return value from this is returned from the constructor, allowing substituting a proxy if desired.
	 *
	 * This is not simply done in the derived constructor to enable:
	 * - this class to access the value which is being returned before it's returned from the constructor.
	 * - the derived class to be provided the input `FlexTreeNode` without relying on a field on the node to hold it.
	 */
	protected static prepareInstance<T>(
		this: typeof TreeNodeValid<T>,
		instance: TreeNodeValid<T>,
		input: FlexTreeNode,
	): TreeNodeValid<T> {
		return instance;
	}

	/**
	 * Schema classes must override to provide an implementation of RawTreeNode construction.
	 */
	protected static buildRawNode<T>(
		this: typeof TreeNodeValid<T>,
		instance: TreeNodeValid<T>,
		input: T,
	): UnhydratedFlexTreeNode {
		return fail(0xae4 /* Schema must override buildRawNode */);
	}

	/**
	 * Schema classes can override to provide a callback that is called once when the first node is constructed.
	 * This is a good place to perform extra validation and cache schema derived data needed for the implementation of the node.
	 * @remarks
	 * It is valid to dereference LazyItem schema references in this function (or anything that runs after it).
	 */
	protected static oneTimeSetup<T>(this: typeof TreeNodeValid<T>): Context {
		fail(0xae5 /* Missing oneTimeSetup */);
	}

	/**
	 * The most derived constructor (the one invoked with the `new` operator, not a parent class constructor invoked with as `super`) used to construct an instance of this type.
	 * @remarks
	 * Captured when an instance is constructed.
	 *
	 * Used to ensure that some derived class (which must override this member, defaulting it to `undefined`) is only instantiated with a single "most derived" class (the constructor actually invoked the the user with `new`).
	 *
	 * Typically this is override in the class that statically implements {@link TreeNodeSchema} to enforce that all nodes using that schema use the same class and not different subclasses of it.
	 *
	 * Also used to detect if oneTimeSetup has run.
	 *
	 * @privateRemarks
	 * This defaults to "default", which is used to trigger an error if not overridden in the derived class.
	 *
	 * The value of this on TreeNodeValid must only be overridden by base classes and never modified.
	 * Ways to enforce this immutability prevent it from being overridden,
	 * so code modifying constructorCached should be extra careful to avoid accidentally modifying the base/inherited value.
	 */
	protected static constructorCached: MostDerivedData | "default" | undefined = "default";

	/**
	 * Indicate that `this` is the most derived version of a schema, and thus the only one allowed to be used (other than by being subclassed a single time).
	 */
	public static markMostDerived(this: typeof TreeNodeValid & TreeNodeSchema): MostDerivedData {
		assert(this.constructorCached !== "default", 0x95f /* invalid schema class */);

		if (this.constructorCached === undefined) {
			// Set the constructorCached on the layer of the prototype chain that declared it.
			// This is necessary to ensure there is only one subclass of that type used:
			// if constructorCached was simply set on `schema`,
			// then a base classes between `schema` (exclusive) and where `constructorCached` is set (inclusive) and other subclasses of them
			// would not see the stored `constructorCached`, and the validation above against multiple derived classes would not work.

			// This is not just an alias of `this`, but a reference to the item in the prototype chain being walked, which happens to start at `this`.
			// eslint-disable-next-line @typescript-eslint/no-this-alias, unicorn/no-this-assignment
			let schemaBase: typeof TreeNodeValid = this;
			while (!Object.prototype.hasOwnProperty.call(schemaBase, "constructorCached")) {
				schemaBase = Reflect.getPrototypeOf(schemaBase) as typeof TreeNodeValid;
			}
			assert(schemaBase.constructorCached === undefined, 0x962 /* overwriting wrong cache */);
			schemaBase.constructorCached = { constructor: this, oneTimeInitialized: undefined };
			assert(
				this.constructorCached === schemaBase.constructorCached,
				0x9b5 /* Inheritance should work */,
			);
			return this.constructorCached;
		} else if (this.constructorCached.constructor === this) {
			return this.constructorCached;
		}

		// If users trying to diagnose the cause of this error becomes a common issue, more information could be captured.
		// The call stack to when a schema is first marked most derived could be captured in debug builds and stored in the `MostDerivedData` object:
		// This could then be included in the error to aid in debugging this error.
		throw new UsageError(
			`Two schema classes were used (${this.name} and ${
				this.constructorCached.constructor.name
			}) which derived from the same SchemaFactory generated class (${JSON.stringify(
				this.identifier,
			)}). This is invalid.`,
		);
	}

	/**
	 * Node creation function for implementing the TreeNodeSchemaNonClass half of TreeNodeSchemaBoth.
	 * @remarks
	 * When used as TreeNodeSchemaNonClass and subclassed,
	 * does not actually have the correct compile time type for the return value due to TypeScript limitations.
	 * This is why this is not exposed as part of TreeNodeSchemaClass where subclassing is allowed.
	 */
	public static create<TInput, TOut, TThis extends new (args: TInput) => TOut>(
		this: TThis,
		input: TInput,
	): TOut {
		return new this(input);
	}

	/**
	 * See {@link TreeNodeSchemaCore.createFromInsertable}.
	 */
	public static createFromInsertable<TInput, TOut, TThis extends new (args: TInput) => TOut>(
		this: TThis,
		input: TInput,
	): TOut {
		return new this(input);
	}

	/**
	 * Idempotent initialization function that pre-caches data and can dereference lazy schema references.
	 */
	public static oneTimeInitialize(
		this: typeof TreeNodeValid & TreeNodeSchema,
	): Required<MostDerivedData> {
		const cache = this.markMostDerived();
		cache.oneTimeInitialized ??= this.oneTimeSetup();
<<<<<<< HEAD
		// Typescript fails to narrow the type of `oneTimeInitialized` to `Context` here, so use a cast:
=======
		// TypeScript fails to narrow the type of `oneTimeInitialized` to `Context` here, so use a cast:
>>>>>>> 0c736362
		return cache as MostDerivedData & { oneTimeInitialized: Context };
	}

	public constructor(input: TInput | InternalTreeNode) {
		super(privateToken);
		const schema = this.constructor as typeof TreeNodeValid & TreeNodeSchema;
		const cache = schema.oneTimeInitialize();

		if (isTreeNode(input)) {
			// TODO: update this once we have better support for deep-copying and move operations.
			throw new UsageError(
				"Existing nodes may not be used as the constructor parameter for a new node. The existing node may be used directly instead of creating a new one, used as a child of the new node (if it has not yet been inserted into the tree). If the desired result is copying the provided node, it must be deep copied (since any child node would be parented under both the new and old nodes). Currently no API is provided to make deep copies, but it can be done manually with object spreads - for example `new Foo({...oldFoo})` will work if all fields of `oldFoo` are leaf nodes.",
			);
		}

		const node: InnerNode = isFlexTreeNode(input) ? input : schema.buildRawNode(this, input);
		assert(
			getSimpleNodeSchemaFromInnerNode(node) === schema,
			0x83b /* building node with wrong schema */,
		);

		const result = schema.prepareInstance(this, node);
		// The TreeNodeKernel associates itself the TreeNode (result here, not node) so it can be looked up later via getKernel.
		// If desired this could be put in a non-enumerable symbol property for lookup instead, but that gets messy going through proxies,
		// so just relying on the WeakMap seems like the cleanest approach.
		new TreeNodeKernel(result, schema, node, cache.oneTimeInitialized);

		return result;
	}
}
// Class objects are functions (callable), so we need a strong way to distinguish between `schema` and `() => schema` when used as a `LazyItem`.
markEager(TreeNodeValid);

/**
 * Data cached about the most derived type in a schema's class hierarchy.
 * @remarks
 * The most derived type is the only one allowed to be referenced by other schema or constructed as a node.
 * It has to be discovered lazily (when a node is constructed or when a {@link TreeViewConfiguration} is made),
 * since JavaScript provides no way to find derived classes, or inject static class initialization time logic into base classes.
 * Additionally since schema can reference other schema through lazy references which might be forward or recursive references,
 * this can not be evaluated for one schema when referenced by another schema.
 *
 * See {@link TreeNodeValid.constructorCached} and {@link TreeNodeValid.markMostDerived}.
 */
export interface MostDerivedData {
	readonly constructor: typeof TreeNodeValid & TreeNodeSchema;
	oneTimeInitialized?: Context;
}

// #region NodeJS custom inspect for TreeNodes.

/**
 * Used to customize "inspect" behavior in NodeJS.
 * See https://nodejs.org/api/util.html#utilinspectcustom for details.
 *
 * VS-Code's debugger also uses this to inspect objects,
 * see https://github.com/microsoft/vscode-js-debug/blob/64df2686c92bac402909dee5c3c389bbb7a81f6d/src/adapter/templates/getStringyProps.ts#L11 for details.
 */
const customInspectSymbol = Symbol.for("nodejs.util.inspect.custom");

/**
 * Node inspecting function for use with {@link customInspectSymbol}.
 */
function inspectNodeFunction(
	this: TreeNodeValid<unknown>,
	depth: number,
	options?: unknown,
	inspect?: unknown,
): unknown {
	const schema = this[typeSchemaSymbol];
	const title = `${schema.name}: ${NodeKind[schema.kind]} Node (${schema.identifier})`;

	if (depth < 2) {
		const short = shortContent(this);
		if (short !== undefined) {
			return `${title} ${short}`;
		}
		return title;
	}
	const content = `${title} ${JSON.stringify(this)}`;
	return content;
}

/**
 * If the node has no items, a short JSON string for it.
 */
function shortContent(node: TreeNodeValid<unknown>): string | undefined {
	if (Object.values(node).length === 0) {
		return JSON.stringify(node);
	}
	return undefined;
}

/**
 * Add inherited non-enumerable symbol for NodeJS inspection to all nodes.
 *
 * See {@link customInspectSymbol}.
 */
Object.defineProperty(TreeNodeValid.prototype, customInspectSymbol, {
	value: inspectNodeFunction,
	enumerable: false,
});

// #endregion

// #region Browser custom debug format for TreeNodes

// This section has side-effects, so including it in this file ensures its loaded whenever TreeNodes could exist.
// Supported in at least Chrome and FireFox, more details at https://firefox-source-docs.mozilla.org/devtools-user/custom_formatters/index.html
// For this to work the browser's dev tools generally have to "Enable custom formatters".

// This formatter is inspired by https://github.com/andrewdavey/immutable-devtools/blob/master/src/createFormatters.js which provides a similar formatter for the immutable.js library.

const globals = typeof window === "undefined" ? globalThis : window;
const formatters = ((
	globals as { devtoolsFormatters?: DevtoolsFormatter.DevtoolsFormatter[] }
).devtoolsFormatters ??= []);

const nodeFormatter: DevtoolsFormatter.DevtoolsFormatter = {
	header(object, config) {
		if (isTreeNode(object)) {
			return ["span", `${inspectNodeFunction.call(object, 1)}`];
		}
		return null;
	},
	body(object, config): DevtoolsFormatter.Item {
		const children: DevtoolsFormatter.Item[] = [];
		for (const [key, value] of Object.entries(object as TreeNode)) {
			children.push(["li", ["span", `${key}: `], formattedReference(value)]);
		}

		// TODO:
		// for array nodes, this isn't great since (at least in FireFox) the list items show up with a prefixed number starting from 1.
		// This looks messy when followed by the array index.
		// Find a way to hide the list index.
		// { style: 'list-style-type: none` } did not seem to work.

		return ["ol", ...children];
	},
	hasBody(object, config) {
		return shortContent(object as TreeNodeValid<undefined>) === undefined;
	},
};

function formattedReference(
	object: unknown,
	config?: DevtoolsFormatter.ObjectConfig,
): DevtoolsFormatter.Item {
	if (object === undefined) {
		return ["span", "undefined"];
	} else if (object === "null") {
		return ["span", "null"];
	}

	return ["object", { object, config }];
}

formatters.push(nodeFormatter);

// #endregion

// These types are based on https://github.com/BenjaminAster/Better-TypeScript/blob/main/types/devtools-formatters.d.ts
// however the original package causes multiple compile errors due to some of its other types it used, so the relevant part has been extracted and adjusted to better match our conventions.
declare namespace DevtoolsFormatter {
	type ObjectConfig = Record<string | symbol, unknown>;

	type ElementTagName = "div" | "span" | "ol" | "li" | "table" | "tr" | "td";

	type ElementTemplate = StyledElementTemplate | UnstyledElementTemplate;

	type StyledElementTemplate = readonly [
		ElementTagName,
		{
			style?: string;
		},
		...Item[],
	];

	type UnstyledElementTemplate = readonly [ElementTagName, ...Item[]];

	type ObjectReference = readonly [
		"object",
		{
			object: unknown;
			config?: ObjectConfig;
		},
	];

	type Item = string | ElementTemplate | ObjectReference;

	interface DevtoolsFormatter {
		header(
			object?: unknown,
			config?: ObjectConfig,
			// eslint-disable-next-line @rushstack/no-new-null
		): Item | null;
		hasBody(object?: unknown, config?: ObjectConfig): boolean;
		body(object?: unknown, config?: ObjectConfig): Item;
	}
}<|MERGE_RESOLUTION|>--- conflicted
+++ resolved
@@ -165,11 +165,7 @@
 	): Required<MostDerivedData> {
 		const cache = this.markMostDerived();
 		cache.oneTimeInitialized ??= this.oneTimeSetup();
-<<<<<<< HEAD
-		// Typescript fails to narrow the type of `oneTimeInitialized` to `Context` here, so use a cast:
-=======
 		// TypeScript fails to narrow the type of `oneTimeInitialized` to `Context` here, so use a cast:
->>>>>>> 0c736362
 		return cache as MostDerivedData & { oneTimeInitialized: Context };
 	}
 
