--- conflicted
+++ resolved
@@ -386,11 +386,7 @@
 ): ReadonlySet<TreeNodeSchema> {
 	const normalized = new Set<TreeNodeSchema>();
 	if (isReadonlyArray(types)) {
-<<<<<<< HEAD
-		// Types array must not be modified after it is normalized since that would result if the user of the normalized data having wrong (out of date) content.
-=======
 		// Types array must not be modified after it is normalized since that would result in the user of the normalized data having wrong (out of date) content.
->>>>>>> 0c736362
 		Object.freeze(types);
 		for (const lazyType of types) {
 			normalized.add(evaluateLazySchema(lazyType));
@@ -487,11 +483,7 @@
 /**
  * Returns the schema referenced by the {@link LazyItem}.
  * @remarks
-<<<<<<< HEAD
- * Caches results to handle {@link LazyItem} which compute their resulting schema.
-=======
  * Caches results to handle {@link LazyItem}s which compute their resulting schema.
->>>>>>> 0c736362
  * @alpha
  */
 export function evaluateLazySchema<T extends TreeNodeSchema>(value: LazyItem<T>): T {
@@ -508,13 +500,6 @@
 }
 
 /**
-<<<<<<< HEAD
- * Indicates that a schema is the "most derived" version which is allowed to be used, see {@link MostDerivedData}.
- * Calling helps with error messages about invalid schema usage (using more than one type from single schema factor produced type,
- * and thus calling this for one than one subclass).
- * @remarks
- * Helper for invoking {@link TreeNodeValid.markMostDerived} for any {@link TreeNodeSchema} if it needed.
-=======
  * Indicates that the provided schema is the "most derived" version in its class hierarchy.
  *
  * @param oneTimeInitialize - If true this runs {@link TreeNodeValid.oneTimeInitialize} which does even more initialization and validation.
@@ -533,7 +518,6 @@
  * so any calls to this that is unconditionally after that point for the given schema is not needed.
  * Instead most usages of this should be from those cases, and from miscellaneous cases where a schema is passed into an public API where theoretically someone could accidentally
  * pass in a base class of a schema instead of the most derived one.
->>>>>>> 0c736362
  */
 export function markSchemaMostDerived(
 	schema: TreeNodeSchema,
