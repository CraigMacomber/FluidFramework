--- conflicted
+++ resolved
@@ -26,11 +26,8 @@
 	normalizeFieldSchema,
 	type ImplicitAllowedTypes,
 	FieldKind,
-<<<<<<< HEAD
+	type NodeSchemaMetadata,
 	type GetTypes,
-=======
-	type NodeSchemaMetadata,
->>>>>>> 1db6729e
 } from "./schemaTypes.js";
 import {
 	type TreeNodeSchema,
@@ -46,22 +43,17 @@
 	getOrCreateInnerNode,
 } from "./core/index.js";
 import { mapTreeFromNodeData, type InsertableContent } from "./toMapTree.js";
-<<<<<<< HEAD
 import {
 	type RestrictiveStringRecord,
 	fail,
 	type FlattenKeys,
 	type UnionToIntersection,
 } from "../util/index.js";
-import type { ObjectNodeSchema, ObjectNodeSchemaInternalData } from "./objectNodeTypes.js";
-=======
-import { type RestrictiveStringRecord, fail, type FlattenKeys } from "../util/index.js";
 import {
 	isObjectNodeSchema,
 	type ObjectNodeSchema,
 	type ObjectNodeSchemaInternalData,
 } from "./objectNodeTypes.js";
->>>>>>> 1db6729e
 import { TreeNodeValid, type MostDerivedData } from "./treeNodeValid.js";
 import { getUnhydratedContext } from "./createContext.js";
 
