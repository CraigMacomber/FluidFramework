/*!
 * Copyright (c) Microsoft Corporation and contributors. All rights reserved.
 * Licensed under the MIT License.
 */

<<<<<<< HEAD
import { normalizeFieldSchema, type ImplicitFieldSchema } from "../schemaTypes.js";
import type {
=======
import { assert, unreachableCase } from "@fluidframework/core-utils/internal";
import {
	normalizeAllowedTypes,
	normalizeFieldSchema,
	type ImplicitAllowedTypes,
	type ImplicitFieldSchema,
} from "../schemaTypes.js";
import type {
	SimpleArrayNodeSchema,
	SimpleLeafNodeSchema,
	SimpleMapNodeSchema,
>>>>>>> 02ecf8df
	SimpleNodeSchema,
	SimpleNodeSchemaBase,
	SimpleTreeSchema,
} from "../simpleSchema.js";
<<<<<<< HEAD
import type { NodeKind } from "../core/index.js";
=======
import type { ValueSchema } from "../../core/index.js";
import { getOrCreate } from "../../util/index.js";
import { isObjectNodeSchema, type ObjectNodeSchema } from "../objectNodeTypes.js";
import { NodeKind, type TreeNodeSchema } from "../core/index.js";
>>>>>>> 02ecf8df
import { walkFieldSchema } from "../walkFieldSchema.js";

/**
 * Converts a "view" schema to a "simple" schema representation.
 * @remarks
<<<<<<< HEAD
 * Since the TreeNodeSchema types implements the simple schema interfaces, this does not have to copy the schema themselves.
=======
 * Even when the TreeNodeSchema types implements the simple schema interfaces, this copies out the minimal data to implement SimpleTreeSchema in plain objects.
>>>>>>> 02ecf8df
 */
export function toSimpleTreeSchema(schema: ImplicitFieldSchema): SimpleTreeSchema {
	const normalizedSchema = normalizeFieldSchema(schema);
	const definitions = new Map<string, SimpleNodeSchema>();
	walkFieldSchema(normalizedSchema, {
		node: (nodeSchema) => {
<<<<<<< HEAD
			definitions.set(
				nodeSchema.identifier,
				nodeSchema as SimpleNodeSchemaBase<NodeKind> as SimpleNodeSchema,
			);
		},
=======
			definitions.set(nodeSchema.identifier, toSimpleNodeSchema(nodeSchema));
		},
	});

	return {
		kind: normalizedSchema.kind,
		allowedTypesIdentifiers: normalizedSchema.allowedTypesIdentifiers,
		definitions,
		metadata: normalizedSchema.metadata,
	};
}

/**
 * Cache in which the results of {@link toSimpleNodeSchema} are saved.
 */
const simpleNodeSchemaCache = new WeakMap<TreeNodeSchema, SimpleNodeSchema>();

/**
 * Creates a {@link SimpleNodeSchema} from a {@link TreeNodeSchema}.
 *
 * @remarks Caches the result on the input schema for future calls.
 */
function toSimpleNodeSchema(schema: TreeNodeSchema): SimpleNodeSchema {
	return getOrCreate(simpleNodeSchemaCache, schema, () => {
		const kind = schema.kind;
		switch (kind) {
			case NodeKind.Leaf: {
				return leafSchemaToSimpleSchema(schema);
			}
			case NodeKind.Map: {
				return mapSchemaToSimpleSchema(schema);
			}
			case NodeKind.Array: {
				return arraySchemaToSimpleSchema(schema);
			}
			case NodeKind.Object: {
				assert(isObjectNodeSchema(schema), 0xa06 /* Expected object schema */);
				return objectSchemaToSimpleSchema(schema);
			}
			default: {
				unreachableCase(kind);
			}
		}
>>>>>>> 02ecf8df
	});

	return {
<<<<<<< HEAD
		kind: normalizedSchema.kind,
		allowedTypesIdentifiers: normalizedSchema.allowedTypesIdentifiers,
		definitions,
		metadata: normalizedSchema.metadata,
	};
=======
		kind: NodeKind.Leaf,
		leafKind: schema.info as ValueSchema,
		metadata: schema.metadata,
	};
}

// TODO: Use a stronger type for array schemas once one is available (see object schema handler for an example).
function arraySchemaToSimpleSchema(schema: TreeNodeSchema): SimpleArrayNodeSchema {
	return {
		kind: NodeKind.Array,
		allowedTypesIdentifiers: identifiersFromAllowedTypes(schema.info as ImplicitAllowedTypes),
		metadata: schema.metadata,
	};
}

// TODO: Use a stronger type for map schemas once one is available (see object schema handler for an example).
function mapSchemaToSimpleSchema(schema: TreeNodeSchema): SimpleMapNodeSchema {
	return {
		kind: NodeKind.Map,
		allowedTypesIdentifiers: identifiersFromAllowedTypes(schema.info as ImplicitAllowedTypes),
		metadata: schema.metadata,
	};
}

function objectSchemaToSimpleSchema(schema: ObjectNodeSchema): SimpleObjectNodeSchema {
	const fields: Map<string, SimpleObjectFieldSchema> = new Map();
	for (const [propertyKey, field] of schema.fields) {
		// field already is a SimpleObjectFieldSchema, but copy the subset of the properties needed by this interface to get a clean simple object.
		fields.set(propertyKey, {
			kind: field.kind,
			allowedTypesIdentifiers: field.allowedTypesIdentifiers,
			metadata: field.metadata,
			storedKey: field.storedKey,
		});
	}

	return {
		kind: NodeKind.Object,
		fields,
		metadata: schema.metadata,
	};
}

function identifiersFromAllowedTypes(schema: ImplicitAllowedTypes): ReadonlySet<string> {
	const allowed = normalizeAllowedTypes(schema);
	return new Set([...allowed].map((type) => type.identifier));
>>>>>>> 02ecf8df
}<|MERGE_RESOLUTION|>--- conflicted
+++ resolved
@@ -3,10 +3,6 @@
  * Licensed under the MIT License.
  */
 
-<<<<<<< HEAD
-import { normalizeFieldSchema, type ImplicitFieldSchema } from "../schemaTypes.js";
-import type {
-=======
 import { assert, unreachableCase } from "@fluidframework/core-utils/internal";
 import {
 	normalizeAllowedTypes,
@@ -18,42 +14,27 @@
 	SimpleArrayNodeSchema,
 	SimpleLeafNodeSchema,
 	SimpleMapNodeSchema,
->>>>>>> 02ecf8df
 	SimpleNodeSchema,
-	SimpleNodeSchemaBase,
+	SimpleObjectFieldSchema,
+	SimpleObjectNodeSchema,
 	SimpleTreeSchema,
 } from "../simpleSchema.js";
-<<<<<<< HEAD
-import type { NodeKind } from "../core/index.js";
-=======
 import type { ValueSchema } from "../../core/index.js";
 import { getOrCreate } from "../../util/index.js";
 import { isObjectNodeSchema, type ObjectNodeSchema } from "../objectNodeTypes.js";
 import { NodeKind, type TreeNodeSchema } from "../core/index.js";
->>>>>>> 02ecf8df
 import { walkFieldSchema } from "../walkFieldSchema.js";
 
 /**
  * Converts a "view" schema to a "simple" schema representation.
  * @remarks
-<<<<<<< HEAD
- * Since the TreeNodeSchema types implements the simple schema interfaces, this does not have to copy the schema themselves.
-=======
  * Even when the TreeNodeSchema types implements the simple schema interfaces, this copies out the minimal data to implement SimpleTreeSchema in plain objects.
->>>>>>> 02ecf8df
  */
 export function toSimpleTreeSchema(schema: ImplicitFieldSchema): SimpleTreeSchema {
 	const normalizedSchema = normalizeFieldSchema(schema);
 	const definitions = new Map<string, SimpleNodeSchema>();
 	walkFieldSchema(normalizedSchema, {
 		node: (nodeSchema) => {
-<<<<<<< HEAD
-			definitions.set(
-				nodeSchema.identifier,
-				nodeSchema as SimpleNodeSchemaBase<NodeKind> as SimpleNodeSchema,
-			);
-		},
-=======
 			definitions.set(nodeSchema.identifier, toSimpleNodeSchema(nodeSchema));
 		},
 	});
@@ -97,17 +78,12 @@
 				unreachableCase(kind);
 			}
 		}
->>>>>>> 02ecf8df
 	});
+}
 
+// TODO: Use a stronger type for leaf schemas once one is available (see object schema handler for an example).
+function leafSchemaToSimpleSchema(schema: TreeNodeSchema): SimpleLeafNodeSchema {
 	return {
-<<<<<<< HEAD
-		kind: normalizedSchema.kind,
-		allowedTypesIdentifiers: normalizedSchema.allowedTypesIdentifiers,
-		definitions,
-		metadata: normalizedSchema.metadata,
-	};
-=======
 		kind: NodeKind.Leaf,
 		leafKind: schema.info as ValueSchema,
 		metadata: schema.metadata,
@@ -154,5 +130,4 @@
 function identifiersFromAllowedTypes(schema: ImplicitAllowedTypes): ReadonlySet<string> {
 	const allowed = normalizeAllowedTypes(schema);
 	return new Set([...allowed].map((type) => type.identifier));
->>>>>>> 02ecf8df
 }