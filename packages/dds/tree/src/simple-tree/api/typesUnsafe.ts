/*!
 * Copyright (c) Microsoft Corporation and contributors. All rights reserved.
 * Licensed under the MIT License.
 */

import type { RestrictiveStringRecord, UnionToIntersection } from "../../util/index.js";

import type {
	ApplyKind,
	ApplyKindInput,
	CustomizedSchemaTyping,
	CustomTypes,
	FieldKind,
	FieldSchema,
	ImplicitAllowedTypes,
	ImplicitFieldSchema,
	TreeLeafValue,
} from "../schemaTypes.js";
import type {
	NodeKind,
	WithType,
	TreeNode,
	Unhydrated,
	InternalTreeNode,
	TreeNodeSchema,
	TreeNodeSchemaCore,
} from "../core/index.js";
import type { TreeArrayNode } from "../arrayNode.js";
import type { FlexListToUnion, LazyItem } from "../flexList.js";
import type { ApplyKindAssignment } from "../objectNode.js";

/*
 * TODO:
 * Below are a bunch of "unsafe" versions of types from "schemaTypes.ts".
 * These types duplicate the ones in "schemaTypes.ts", except with some of the extends clauses unenforced.
 * This is not great for type safety or maintainability.
 * Eventually it would be great to do at least one of the following:
 * 1. Find a way to avoid needing these entirely, possibly by improving TSC's recursive type support.
 * 2. Deduplicate the safe and unsafe types (possibly by having the safe one call the unsafe ones, or some other trick).
 * 3. Add type tests that check that the two copies of these types produce identical results.
 */
/* eslint-disable @typescript-eslint/no-explicit-any */

/**
 * A placeholder to use in {@link https://www.typescriptlang.org/docs/handbook/2/generics.html#generic-constraints | extends constraints} when using the real type breaks compilation of some recursive types due to {@link https://github.com/microsoft/TypeScript/issues/55758 | a design limitation of TypeScript}.
 *
 * These extends constraints only serve as documentation:
 * to avoid breaking compilation, this type has to not actually enforce anything, and thus is just `unknown`.
 * Therefore the type safety is the responsibility of the user of the API.
 * @public
 */
export type Unenforced<_DesiredExtendsConstraint> = unknown;

/**
 * {@link Unenforced} version of {@link customizeSchemaTyping} for use with recursive schema types.
 *
 * @remarks
 * When using this API to modify a schema derived type such that the type is no longer recursive,
 * or uses an externally defined type (which can be recursive), {@link customizeSchemaTyping} should be used instead for an improved developer experience.
 * Additionally, in this case, none of the "unsafe" type variants should be needed: the whole schema (with runtime but not schema derived type recursion)
 * should use the normal (not unsafe/recursive) APIs.
 * @alpha
 */
export function customizeSchemaTypingUnsafe<TSchema extends Unenforced<ImplicitAllowedTypes>>(
	schema: TSchema,
): CustomizerUnsafe<TSchema> {
	// This function just does type branding, and duplicating the typing here to avoid any would just make it harder to maintain not easier:
	const f = (): any => schema;
	return { simplified: f, simplifiedUnrestricted: f, custom: f };
}

/**
 * {@link Unenforced} version of `Customizer`.
 * @remarks
 * This has fewer options than the safe version, but all options can still be expressed using the "custom" method.
 * @sealed @public
 */
export interface CustomizerUnsafe<TSchema extends Unenforced<ImplicitAllowedTypes>> {
	/**
	 * Replace typing with a single substitute type which allowed types must implement.
	 * @remarks
	 * This is generally type safe for reading the tree, but allows instances of `T` other than those listed in the schema to be assigned,
	 * which can be out of schema and err at runtime in the same way {@link CustomizerUnsafe.relaxed} does.
	 * Until with {@link CustomizerUnsafe.relaxed}, implicit construction is disabled, meaning all nodes must be explicitly constructed (and thus implement `T`) before being inserted.
	 */
	simplified<
		T extends (TreeNode | TreeLeafValue) & TreeNodeFromImplicitAllowedTypesUnsafe<TSchema>,
	>(): CustomizedSchemaTyping<
		TSchema,
		{
			input: T;
			readWrite: T;
			output: T;
		}
	>;

	/**
	 * The same as {@link CustomizerUnsafe} except that more T values are allowed, even ones not known to be implemented by `TSchema`.
	 */
	simplifiedUnrestricted<T extends TreeNode | TreeLeafValue>(): CustomizedSchemaTyping<
		TSchema,
		{
			input: T;
			readWrite: T;
			output: T;
		}
	>;

	/**
	 * Fully arbitrary customization.
	 * Provided types override existing types.
	 * @remarks
	 * This can express any of the customizations possible via other {@link CustomizerUnsafe} methods:
	 * this API is however more verbose and can more easily be used to unsafe typing.
	 */
	custom<T extends Partial<CustomTypes>>(): CustomizedSchemaTyping<
		TSchema,
		Pick<CustomTypes, "readWrite" | "output"> & {
			// Check if property is provided. This check is needed to early out missing values so if undefined is allowed,
			// not providing the field doesn't overwrite the corresponding type with undefined.
			// TODO: test this case
			[Property in keyof CustomTypes]: Property extends keyof T
				? T[Property] extends CustomTypes[Property]
					? T[Property]
					: GetTypesUnsafe<TSchema>[Property]
				: GetTypesUnsafe<TSchema>[Property];
		}
	>;
}

/**
 * {@link Unenforced} version of `ObjectFromSchemaRecord`.
 * @remarks
<<<<<<< HEAD
 * Do not use this type directly: its only needed in the implementation of generic logic which define recursive schema, not when using recursive schema.
=======
 * Do not use this type directly: it's only needed in the implementation of generic logic which define recursive schema, not when using recursive schema.
>>>>>>> 0c736362
 * @system @public
 */
export type ObjectFromSchemaRecordUnsafe<
	T extends Unenforced<RestrictiveStringRecord<ImplicitFieldSchema>>,
> =
	// Due to https://github.com/microsoft/TypeScript/issues/43826 we can not set the desired setter type.
	// Attempts to implement this in the cleaner way ObjectFromSchemaRecord uses cause recursive types to fail to compile.
	// Supporting explicit field schema wrapping CustomizedSchemaTyping here breaks compilation of recursive cases as well.
	{
		-readonly [Property in keyof T as [T[Property]] extends [
			CustomizedSchemaTyping<
				unknown,
				{
					readonly readWrite: never;
					readonly input: unknown;
					readonly output: TreeNode | TreeLeafValue;
				}
			>,
		]
			? never // Remove readWrite version for cases using CustomizedSchemaTyping to set readWrite to never.
			: Property]: AssignableTreeFieldFromImplicitFieldUnsafe<T[Property]>;
	} & {
		readonly [Property in keyof T as [T[Property]] extends [
			CustomizedSchemaTyping<
				unknown,
				{
					readonly readWrite: never;
					readonly input: unknown;
					readonly output: TreeNode | TreeLeafValue;
				}
			>,
		]
			? // Inverse of the conditional above: only include readonly fields when not including the readWrite one. This is required to make recursive types compile.
				Property
			: never]: TreeFieldFromImplicitFieldUnsafe<T[Property]>;
	};

/**
 * {@link Unenforced} version of `AssignableTreeFieldFromImplicitField`.
 * @remarks
 * Do not use this type directly: its only needed in the implementation of generic logic which define recursive schema, not when using recursive schema.
 * @privateRemarks
 * Recursive version doesn't remove setters when this is never, so this uses covariant not contravariant union handling.
 * @system @public
 */
export type AssignableTreeFieldFromImplicitFieldUnsafe<
	TSchema extends Unenforced<ImplicitFieldSchema>,
> = TSchema extends FieldSchemaUnsafe<infer Kind, infer Types>
	? ApplyKindAssignment<GetTypesUnsafe<Types>["readWrite"], Kind>
	: GetTypesUnsafe<TSchema>["readWrite"];

/**
 * {@link Unenforced} version of `TypesUnsafe`.
 * @remarks
 * Do not use this type directly: its only needed in the implementation of generic logic which define recursive schema, not when using recursive schema.
 * @system @public
 */
export type GetTypesUnsafe<TSchema extends Unenforced<ImplicitAllowedTypes>> = [
	TSchema,
] extends [CustomizedSchemaTyping<unknown, infer TCustom>]
	? TCustom
	: StrictTypesUnsafe<TSchema>;

/**
 * {@link Unenforced} version of `StrictTypes`.
 * @remarks
 * Do not use this type directly: its only needed in the implementation of generic logic which define recursive schema, not when using recursive schema.
 * @system @public
 */
export interface StrictTypesUnsafe<
	TSchema extends Unenforced<ImplicitAllowedTypes>,
	TInput = DefaultInsertableTreeNodeFromImplicitAllowedTypesUnsafe<TSchema>,
	TOutput = DefaultTreeNodeFromImplicitAllowedTypesUnsafe<TSchema>,
> {
	input: TInput;
	// Partial mitigation setter limitations (removal of setters when TInput is never by setting this to never) breaks compilation if used here,
	// so recursive objects end up allowing some unsafe assignments which will error at runtime.
	// This unsafety occurs when schema types are not exact, so output types are generalized which results in setters being generalized (wince they get the same type) which is unsafe.
	readWrite: TOutput; // TInput extends never ? never : TOutput;
	output: TOutput;
}

/**
 * {@link Unenforced} version of {@link TreeNodeSchema}.
 * @remarks
 * Do not use this type directly: it is only needed in the implementation of generic logic which define recursive schema, not when using recursive schema.
 * @system @public
 */
export type TreeNodeSchemaUnsafe<
	Name extends string = string,
	Kind extends NodeKind = NodeKind,
	TNode extends Unenforced<TreeNode | TreeLeafValue> = unknown,
	TBuild = never,
	ImplicitlyConstructable extends boolean = boolean,
	Info = unknown,
> =
	| TreeNodeSchemaClassUnsafe<Name, Kind, TNode, TBuild, ImplicitlyConstructable, Info>
	| TreeNodeSchemaNonClassUnsafe<Name, Kind, TNode, TBuild, ImplicitlyConstructable, Info>;

/**
 * {@link Unenforced} version of {@link TreeNodeSchemaClass}.
 * @remarks
 * Do not use this type directly: it is only needed in the implementation of generic logic which define recursive schema, not when using recursive schema.
 * @system @public
 */
export interface TreeNodeSchemaClassUnsafe<
	out Name extends string,
	out Kind extends NodeKind,
	out TNode extends Unenforced<TreeNode>,
	in TInsertable,
	out ImplicitlyConstructable extends boolean,
	out Info,
> extends TreeNodeSchemaCore<Name, Kind, ImplicitlyConstructable, Info> {
	/**
	 * Constructs an {@link Unhydrated} node with this schema.
	 * @remarks
	 * This constructor is also used internally to construct hydrated nodes with a different parameter type.
	 * Therefore, overriding this constructor with different argument types is not type-safe and is not supported.
	 * @sealed
	 */
	new (data: TInsertable | InternalTreeNode): Unhydrated<TNode>;
}

/**
 * {@link Unenforced} version of {@link TreeNodeSchemaNonClass}.
 * @remarks
 * Do not use this type directly: it is only needed in the implementation of generic logic which define recursive schema, not when using recursive schema.
 * @system @public
 */
export interface TreeNodeSchemaNonClassUnsafe<
	out Name extends string,
	out Kind extends NodeKind,
	out TNode extends Unenforced<TreeNode | TreeLeafValue>,
	in TInsertable,
	out ImplicitlyConstructable extends boolean,
	out Info = unknown,
> extends TreeNodeSchemaCore<Name, Kind, ImplicitlyConstructable, Info> {
	create(data: TInsertable): TNode;
}

/**
 * {@link Unenforced} version of {@link TreeObjectNode}.
 * @remarks
<<<<<<< HEAD
 * Do not use this type directly: its only needed in the implementation of generic logic which define recursive schema, not when using recursive schema.
=======
 * Do not use this type directly: it's only needed in the implementation of generic logic which define recursive schema, not when using recursive schema.
>>>>>>> 0c736362
 * @system @public
 */
export type TreeObjectNodeUnsafe<
	T extends Unenforced<RestrictiveStringRecord<ImplicitFieldSchema>>,
	TypeName extends string = string,
> = TreeNode & ObjectFromSchemaRecordUnsafe<T> & WithType<TypeName, NodeKind.Object>;

/**
 * {@link Unenforced} version of {@link TreeFieldFromImplicitField}.
 * @remarks
<<<<<<< HEAD
 * Do not use this type directly: its only needed in the implementation of generic logic which define recursive schema, not when using recursive schema.
=======
 * Do not use this type directly: it's only needed in the implementation of generic logic which define recursive schema, not when using recursive schema.
>>>>>>> 0c736362
 * @system @public
 */
export type TreeFieldFromImplicitFieldUnsafe<TSchema extends Unenforced<ImplicitFieldSchema>> =
	TSchema extends FieldSchemaUnsafe<infer Kind, infer Types>
		? ApplyKind<TreeNodeFromImplicitAllowedTypesUnsafe<Types>, Kind>
		: TSchema extends ImplicitAllowedTypes
			? TreeNodeFromImplicitAllowedTypesUnsafe<TSchema>
			: unknown;

/**
 * {@link Unenforced} version of {@link AllowedTypes}.
 * @remarks
 * Do not use this type directly: it is only needed in the implementation of generic logic which define recursive schema, not when using recursive schema.
 * @system @public
 */
export type AllowedTypesUnsafe = readonly LazyItem<TreeNodeSchemaUnsafe>[];

/**
 * {@link Unenforced} version of {@link TreeNodeFromImplicitAllowedTypes}.
 * @remarks
<<<<<<< HEAD
 * Do not use this type directly: its only needed in the implementation of generic logic which define recursive schema, not when using recursive schema.
=======
 * Do not use this type directly: it's only needed in the implementation of generic logic which define recursive schema, not when using recursive schema.
>>>>>>> 0c736362
 * @system @public
 */
export type TreeNodeFromImplicitAllowedTypesUnsafe<
	TSchema extends Unenforced<ImplicitAllowedTypes>,
> = GetTypesUnsafe<TSchema>["output"];

/**
 * {@link Unenforced} version of {@link DefaultTreeNodeFromImplicitAllowedTypesUnsafe}.
 * @remarks
 * Do not use this type directly: its only needed in the implementation of generic logic which define recursive schema, not when using recursive schema.
 * @system @public
 */
export type DefaultTreeNodeFromImplicitAllowedTypesUnsafe<
	TSchema extends Unenforced<ImplicitAllowedTypes>,
> = TSchema extends TreeNodeSchemaUnsafe
	? NodeFromSchemaUnsafe<TSchema>
	: TSchema extends AllowedTypesUnsafe
		? NodeFromSchemaUnsafe<FlexListToUnion<TSchema>>
		: unknown;

/**
 * {@link Unenforced} version of {@link InsertableTreeNodeFromImplicitAllowedTypes}.
 * @see {@link Input}
 * @remarks
<<<<<<< HEAD
 * Do not use this type directly: its only needed in the implementation of generic logic which define recursive schema, not when using recursive schema.
=======
 * Do not use this type directly: it's only needed in the implementation of generic logic which define recursive schema, not when using recursive schema.
>>>>>>> 0c736362
 * @system @public
 */
export type InsertableTreeNodeFromImplicitAllowedTypesUnsafe<
	TSchema extends Unenforced<ImplicitAllowedTypes>,
> = GetTypesUnsafe<TSchema>["input"];

/**
 * {@link Unenforced} version of {@link DefaultInsertableTreeNodeFromImplicitAllowedTypes}.
 * @see {@link Input}
 * @remarks
 * Do not use this type directly: its only needed in the implementation of generic logic which define recursive schema, not when using recursive schema.
 * @system @public
 */
export type DefaultInsertableTreeNodeFromImplicitAllowedTypesUnsafe<
	TSchema extends Unenforced<ImplicitAllowedTypes>,
> = [TSchema] extends [TreeNodeSchemaUnsafe]
	? InsertableTypedNodeUnsafe<TSchema>
	: [TSchema] extends [AllowedTypesUnsafe]
		? InsertableTreeNodeFromAllowedTypesUnsafe<TSchema>
		: never;

/**
 * {@link Unenforced} version of {@link InsertableTreeNodeFromAllowedTypes}.
 * @see {@link Input}
 * @system @public
 */
export type InsertableTreeNodeFromAllowedTypesUnsafe<
	TList extends Unenforced<AllowedTypesUnsafe>,
> = TList extends readonly [
	LazyItem<infer TSchema extends TreeNodeSchemaUnsafe>,
	...infer Rest extends AllowedTypesUnsafe,
]
	? InsertableTypedNodeUnsafe<TSchema> | InsertableTreeNodeFromAllowedTypesUnsafe<Rest>
	: never;

/**
 * {@link Unenforced} version of {@link InsertableTypedNode}.
 * @see {@link Input}
 * @remarks
<<<<<<< HEAD
 * Do not use this type directly: its only needed in the implementation of generic logic which define recursive schema, not when using recursive schema.
=======
 * Do not use this type directly: it's only needed in the implementation of generic logic which define recursive schema, not when using recursive schema.
>>>>>>> 0c736362
 * @privateRemarks
 * TODO:
 * This is less strict than InsertableTypedNode when given non-exact schema to avoid compilation issues.
 * This should probably be fixed or documented somehow.
 * @system @public
 */
export type InsertableTypedNodeUnsafe<
	TSchema extends Unenforced<TreeNodeSchemaUnsafe>,
	T = UnionToIntersection<TSchema>,
> =
	| (T extends TreeNodeSchemaUnsafe<string, NodeKind, TreeNode | TreeLeafValue, never, true>
			? NodeBuilderDataUnsafe<T>
			: never)
	| (T extends TreeNodeSchemaUnsafe ? NodeFromSchemaUnsafe<T> : never);

/**
 * {@link Unenforced} version of {@link NodeFromSchema}.
 * @remarks
<<<<<<< HEAD
 * Do not use this type directly: its only needed in the implementation of generic logic which define recursive schema, not when using recursive schema.
=======
 * Do not use this type directly: it's only needed in the implementation of generic logic which define recursive schema, not when using recursive schema.
>>>>>>> 0c736362
 * @system @public
 */
export type NodeFromSchemaUnsafe<T extends Unenforced<TreeNodeSchema>> =
	T extends TreeNodeSchemaUnsafe<string, NodeKind, infer TNode> ? TNode : never;

/**
 * {@link Unenforced} version of {@link InsertableTreeNodeFromImplicitAllowedTypes}.
 * @remarks
<<<<<<< HEAD
 * Do not use this type directly: its only needed in the implementation of generic logic which define recursive schema, not when using recursive schema.
=======
 * Do not use this type directly: it's only needed in the implementation of generic logic which define recursive schema, not when using recursive schema.
>>>>>>> 0c736362
 * @system @public
 */
export type NodeBuilderDataUnsafe<T extends Unenforced<TreeNodeSchema>> =
	T extends TreeNodeSchemaUnsafe<string, NodeKind, unknown, infer TBuild> ? TBuild : never;

/**
 * {@link Unenforced} version of {@link (TreeArrayNode:interface)}.
 * @remarks
<<<<<<< HEAD
 * Do not use this type directly: its only needed in the implementation of generic logic which define recursive schema, not when using recursive schema.
=======
 * Do not use this type directly: it's only needed in the implementation of generic logic which define recursive schema, not when using recursive schema.
>>>>>>> 0c736362
 * @system @sealed @public
 */
export interface TreeArrayNodeUnsafe<TAllowedTypes extends Unenforced<ImplicitAllowedTypes>>
	extends TreeArrayNode<
		TAllowedTypes,
		TreeNodeFromImplicitAllowedTypesUnsafe<TAllowedTypes>,
		InsertableTreeNodeFromImplicitAllowedTypesUnsafe<TAllowedTypes>
	> {}

/**
 * {@link Unenforced} version of {@link TreeMapNode}.
 * @remarks
<<<<<<< HEAD
 * Do not use this type directly: its only needed in the implementation of generic logic which define recursive schema, not when using recursive schema.
=======
 * Do not use this type directly: it's only needed in the implementation of generic logic which define recursive schema, not when using recursive schema.
>>>>>>> 0c736362
 * @system @sealed @public
 */
export interface TreeMapNodeUnsafe<T extends Unenforced<ImplicitAllowedTypes>>
	extends ReadonlyMapInlined<string, T>,
		TreeNode {
	/**
	 * {@inheritdoc TreeMapNode.set}
	 */
	set(
		key: string,
		value: InsertableTreeNodeFromImplicitAllowedTypesUnsafe<T> | undefined,
	): void;

	/**
	 * {@inheritdoc TreeMapNode.delete}
	 */
	delete(key: string): void;
}

/**
 * Copy of TypeScript's ReadonlyMap, but with `TreeNodeFromImplicitAllowedTypesUnsafe<T>` inlined into it.
 * Using this instead of ReadonlyMap in TreeMapNodeUnsafe is necessary to make recursive map schema not generate compile errors in the d.ts files when exported.
 * @remarks
<<<<<<< HEAD
 * Do not use this type directly: its only needed in the implementation of generic logic which define recursive schema, not when using recursive schema.
=======
 * Do not use this type directly: it's only needed in the implementation of generic logic which define recursive schema, not when using recursive schema.
>>>>>>> 0c736362
 * @privateRemarks
 * This is the same as `ReadonlyMap<K, TreeNodeFromImplicitAllowedTypesUnsafe<T>>` (Checked in test),
 * except that it avoids the above mentioned compile error.
 * Authored by manually inlining ReadonlyMap from from the TypeScript lib which can be found by navigating to the definition of `ReadonlyMap`.
 * @system @sealed @public
 */
export interface ReadonlyMapInlined<K, T extends Unenforced<ImplicitAllowedTypes>> {
	/** Returns an iterable of entries in the map. */
	[Symbol.iterator](): IterableIterator<[K, TreeNodeFromImplicitAllowedTypesUnsafe<T>]>;

	/**
	 * Returns an iterable of key, value pairs for every entry in the map.
	 */
	entries(): IterableIterator<[K, TreeNodeFromImplicitAllowedTypesUnsafe<T>]>;

	/**
	 * Returns an iterable of keys in the map
	 */
	keys(): IterableIterator<K>;

	/**
	 * Returns an iterable of values in the map
	 */
	values(): IterableIterator<TreeNodeFromImplicitAllowedTypesUnsafe<T>>;

	forEach(
		callbackfn: (
			value: TreeNodeFromImplicitAllowedTypesUnsafe<T>,
			key: K,
			map: ReadonlyMap<K, TreeNodeFromImplicitAllowedTypesUnsafe<T>>,
		) => void,
		thisArg?: any,
	): void;
	get(key: K): TreeNodeFromImplicitAllowedTypesUnsafe<T> | undefined;
	has(key: K): boolean;
	readonly size: number;
}

/**
 * {@link Unenforced} version of `FieldHasDefault`.
 * @remarks
<<<<<<< HEAD
 * Do not use this type directly: its only needed in the implementation of generic logic which define recursive schema, not when using recursive schema.
=======
 * Do not use this type directly: it's only needed in the implementation of generic logic which define recursive schema, not when using recursive schema.
>>>>>>> 0c736362
 * @system @sealed @public
 */
export type FieldHasDefaultUnsafe<T extends Unenforced<ImplicitFieldSchema>> =
	T extends FieldSchemaUnsafe<
		FieldKind.Optional | FieldKind.Identifier,
		Unenforced<ImplicitAllowedTypes>
	>
		? true
		: false;

/**
 * {@link Unenforced} version of `InsertableObjectFromSchemaRecord`.
 * @see {@link Input}
 * @remarks
<<<<<<< HEAD
 * Do not use this type directly: its only needed in the implementation of generic logic which define recursive schema, not when using recursive schema.
=======
 * Do not use this type directly: it's only needed in the implementation of generic logic which define recursive schema, not when using recursive schema.
>>>>>>> 0c736362
 * @system @public
 */
export type InsertableObjectFromSchemaRecordUnsafe<
	T extends Unenforced<RestrictiveStringRecord<ImplicitFieldSchema>>,
> = {
	// Field might not have a default, so make it required:
	readonly [Property in keyof T as FieldHasDefaultUnsafe<T[Property]> extends false
		? Property
		: never]: InsertableTreeFieldFromImplicitFieldUnsafe<T[Property]>;
} & {
	// Field might have a default, so allow optional.
	// Note that if the field could be either, this returns boolean, causing both fields to exist, resulting in required.
	readonly [Property in keyof T as FieldHasDefaultUnsafe<T[Property]> extends true
		? Property
		: never]?: InsertableTreeFieldFromImplicitFieldUnsafe<T[Property]>;
};

/**
 * {@link Unenforced} version of {@link InsertableTreeFieldFromImplicitField}.
 * @see {@link Input}
 * @remarks
<<<<<<< HEAD
 * Do not use this type directly: its only needed in the implementation of generic logic which define recursive schema, not when using recursive schema.
=======
 * Do not use this type directly: it's only needed in the implementation of generic logic which define recursive schema, not when using recursive schema.
>>>>>>> 0c736362
 * @system @public
 */
export type InsertableTreeFieldFromImplicitFieldUnsafe<
	TSchemaInput extends Unenforced<ImplicitFieldSchema>,
	TSchema = UnionToIntersection<TSchemaInput>,
> = [TSchema] extends [FieldSchemaUnsafe<infer Kind, infer Types>]
	? ApplyKindInput<InsertableTreeNodeFromImplicitAllowedTypesUnsafe<Types>, Kind, true>
	: [TSchema] extends [ImplicitAllowedTypes]
		? InsertableTreeNodeFromImplicitAllowedTypesUnsafe<TSchema>
		: never;

/**
 * {@link Unenforced} version of {@link FieldSchema}.
 * @remarks
<<<<<<< HEAD
 * Do not use this type directly: its only needed in the implementation of generic logic which define recursive schema, not when using recursive schema.
=======
 * Do not use this type directly: it's only needed in the implementation of generic logic which define recursive schema, not when using recursive schema.
>>>>>>> 0c736362
 * @public
 */
export interface FieldSchemaUnsafe<
	out Kind extends FieldKind,
	out Types extends Unenforced<ImplicitAllowedTypes>,
> extends FieldSchema<Kind, any> {
	/**
	 * {@inheritDoc FieldSchema.kind}
	 */
	readonly kind: Kind;
	/**
	 * {@inheritDoc FieldSchema.allowedTypes}
	 */
	readonly allowedTypes: Types;
	/**
	 * {@inheritDoc FieldSchema.allowedTypeSet}
	 */
	readonly allowedTypeSet: ReadonlySet<TreeNodeSchema>;
}

/* eslint-enable @typescript-eslint/no-explicit-any */<|MERGE_RESOLUTION|>--- conflicted
+++ resolved
@@ -131,11 +131,7 @@
 /**
  * {@link Unenforced} version of `ObjectFromSchemaRecord`.
  * @remarks
-<<<<<<< HEAD
- * Do not use this type directly: its only needed in the implementation of generic logic which define recursive schema, not when using recursive schema.
-=======
- * Do not use this type directly: it's only needed in the implementation of generic logic which define recursive schema, not when using recursive schema.
->>>>>>> 0c736362
+ * Do not use this type directly: it's only needed in the implementation of generic logic which define recursive schema, not when using recursive schema.
  * @system @public
  */
 export type ObjectFromSchemaRecordUnsafe<
@@ -279,11 +275,7 @@
 /**
  * {@link Unenforced} version of {@link TreeObjectNode}.
  * @remarks
-<<<<<<< HEAD
- * Do not use this type directly: its only needed in the implementation of generic logic which define recursive schema, not when using recursive schema.
-=======
- * Do not use this type directly: it's only needed in the implementation of generic logic which define recursive schema, not when using recursive schema.
->>>>>>> 0c736362
+ * Do not use this type directly: it's only needed in the implementation of generic logic which define recursive schema, not when using recursive schema.
  * @system @public
  */
 export type TreeObjectNodeUnsafe<
@@ -294,11 +286,7 @@
 /**
  * {@link Unenforced} version of {@link TreeFieldFromImplicitField}.
  * @remarks
-<<<<<<< HEAD
- * Do not use this type directly: its only needed in the implementation of generic logic which define recursive schema, not when using recursive schema.
-=======
- * Do not use this type directly: it's only needed in the implementation of generic logic which define recursive schema, not when using recursive schema.
->>>>>>> 0c736362
+ * Do not use this type directly: it's only needed in the implementation of generic logic which define recursive schema, not when using recursive schema.
  * @system @public
  */
 export type TreeFieldFromImplicitFieldUnsafe<TSchema extends Unenforced<ImplicitFieldSchema>> =
@@ -319,11 +307,7 @@
 /**
  * {@link Unenforced} version of {@link TreeNodeFromImplicitAllowedTypes}.
  * @remarks
-<<<<<<< HEAD
- * Do not use this type directly: its only needed in the implementation of generic logic which define recursive schema, not when using recursive schema.
-=======
- * Do not use this type directly: it's only needed in the implementation of generic logic which define recursive schema, not when using recursive schema.
->>>>>>> 0c736362
+ * Do not use this type directly: it's only needed in the implementation of generic logic which define recursive schema, not when using recursive schema.
  * @system @public
  */
 export type TreeNodeFromImplicitAllowedTypesUnsafe<
@@ -348,11 +332,7 @@
  * {@link Unenforced} version of {@link InsertableTreeNodeFromImplicitAllowedTypes}.
  * @see {@link Input}
  * @remarks
-<<<<<<< HEAD
- * Do not use this type directly: its only needed in the implementation of generic logic which define recursive schema, not when using recursive schema.
-=======
- * Do not use this type directly: it's only needed in the implementation of generic logic which define recursive schema, not when using recursive schema.
->>>>>>> 0c736362
+ * Do not use this type directly: it's only needed in the implementation of generic logic which define recursive schema, not when using recursive schema.
  * @system @public
  */
 export type InsertableTreeNodeFromImplicitAllowedTypesUnsafe<
@@ -392,11 +372,7 @@
  * {@link Unenforced} version of {@link InsertableTypedNode}.
  * @see {@link Input}
  * @remarks
-<<<<<<< HEAD
- * Do not use this type directly: its only needed in the implementation of generic logic which define recursive schema, not when using recursive schema.
-=======
- * Do not use this type directly: it's only needed in the implementation of generic logic which define recursive schema, not when using recursive schema.
->>>>>>> 0c736362
+ * Do not use this type directly: it's only needed in the implementation of generic logic which define recursive schema, not when using recursive schema.
  * @privateRemarks
  * TODO:
  * This is less strict than InsertableTypedNode when given non-exact schema to avoid compilation issues.
@@ -415,11 +391,7 @@
 /**
  * {@link Unenforced} version of {@link NodeFromSchema}.
  * @remarks
-<<<<<<< HEAD
- * Do not use this type directly: its only needed in the implementation of generic logic which define recursive schema, not when using recursive schema.
-=======
- * Do not use this type directly: it's only needed in the implementation of generic logic which define recursive schema, not when using recursive schema.
->>>>>>> 0c736362
+ * Do not use this type directly: it's only needed in the implementation of generic logic which define recursive schema, not when using recursive schema.
  * @system @public
  */
 export type NodeFromSchemaUnsafe<T extends Unenforced<TreeNodeSchema>> =
@@ -428,11 +400,7 @@
 /**
  * {@link Unenforced} version of {@link InsertableTreeNodeFromImplicitAllowedTypes}.
  * @remarks
-<<<<<<< HEAD
- * Do not use this type directly: its only needed in the implementation of generic logic which define recursive schema, not when using recursive schema.
-=======
- * Do not use this type directly: it's only needed in the implementation of generic logic which define recursive schema, not when using recursive schema.
->>>>>>> 0c736362
+ * Do not use this type directly: it's only needed in the implementation of generic logic which define recursive schema, not when using recursive schema.
  * @system @public
  */
 export type NodeBuilderDataUnsafe<T extends Unenforced<TreeNodeSchema>> =
@@ -441,11 +409,7 @@
 /**
  * {@link Unenforced} version of {@link (TreeArrayNode:interface)}.
  * @remarks
-<<<<<<< HEAD
- * Do not use this type directly: its only needed in the implementation of generic logic which define recursive schema, not when using recursive schema.
-=======
- * Do not use this type directly: it's only needed in the implementation of generic logic which define recursive schema, not when using recursive schema.
->>>>>>> 0c736362
+ * Do not use this type directly: it's only needed in the implementation of generic logic which define recursive schema, not when using recursive schema.
  * @system @sealed @public
  */
 export interface TreeArrayNodeUnsafe<TAllowedTypes extends Unenforced<ImplicitAllowedTypes>>
@@ -458,11 +422,7 @@
 /**
  * {@link Unenforced} version of {@link TreeMapNode}.
  * @remarks
-<<<<<<< HEAD
- * Do not use this type directly: its only needed in the implementation of generic logic which define recursive schema, not when using recursive schema.
-=======
- * Do not use this type directly: it's only needed in the implementation of generic logic which define recursive schema, not when using recursive schema.
->>>>>>> 0c736362
+ * Do not use this type directly: it's only needed in the implementation of generic logic which define recursive schema, not when using recursive schema.
  * @system @sealed @public
  */
 export interface TreeMapNodeUnsafe<T extends Unenforced<ImplicitAllowedTypes>>
@@ -486,11 +446,7 @@
  * Copy of TypeScript's ReadonlyMap, but with `TreeNodeFromImplicitAllowedTypesUnsafe<T>` inlined into it.
  * Using this instead of ReadonlyMap in TreeMapNodeUnsafe is necessary to make recursive map schema not generate compile errors in the d.ts files when exported.
  * @remarks
-<<<<<<< HEAD
- * Do not use this type directly: its only needed in the implementation of generic logic which define recursive schema, not when using recursive schema.
-=======
- * Do not use this type directly: it's only needed in the implementation of generic logic which define recursive schema, not when using recursive schema.
->>>>>>> 0c736362
+ * Do not use this type directly: it's only needed in the implementation of generic logic which define recursive schema, not when using recursive schema.
  * @privateRemarks
  * This is the same as `ReadonlyMap<K, TreeNodeFromImplicitAllowedTypesUnsafe<T>>` (Checked in test),
  * except that it avoids the above mentioned compile error.
@@ -532,11 +488,7 @@
 /**
  * {@link Unenforced} version of `FieldHasDefault`.
  * @remarks
-<<<<<<< HEAD
- * Do not use this type directly: its only needed in the implementation of generic logic which define recursive schema, not when using recursive schema.
-=======
- * Do not use this type directly: it's only needed in the implementation of generic logic which define recursive schema, not when using recursive schema.
->>>>>>> 0c736362
+ * Do not use this type directly: it's only needed in the implementation of generic logic which define recursive schema, not when using recursive schema.
  * @system @sealed @public
  */
 export type FieldHasDefaultUnsafe<T extends Unenforced<ImplicitFieldSchema>> =
@@ -551,11 +503,7 @@
  * {@link Unenforced} version of `InsertableObjectFromSchemaRecord`.
  * @see {@link Input}
  * @remarks
-<<<<<<< HEAD
- * Do not use this type directly: its only needed in the implementation of generic logic which define recursive schema, not when using recursive schema.
-=======
- * Do not use this type directly: it's only needed in the implementation of generic logic which define recursive schema, not when using recursive schema.
->>>>>>> 0c736362
+ * Do not use this type directly: it's only needed in the implementation of generic logic which define recursive schema, not when using recursive schema.
  * @system @public
  */
 export type InsertableObjectFromSchemaRecordUnsafe<
@@ -577,11 +525,7 @@
  * {@link Unenforced} version of {@link InsertableTreeFieldFromImplicitField}.
  * @see {@link Input}
  * @remarks
-<<<<<<< HEAD
- * Do not use this type directly: its only needed in the implementation of generic logic which define recursive schema, not when using recursive schema.
-=======
- * Do not use this type directly: it's only needed in the implementation of generic logic which define recursive schema, not when using recursive schema.
->>>>>>> 0c736362
+ * Do not use this type directly: it's only needed in the implementation of generic logic which define recursive schema, not when using recursive schema.
  * @system @public
  */
 export type InsertableTreeFieldFromImplicitFieldUnsafe<
@@ -596,11 +540,7 @@
 /**
  * {@link Unenforced} version of {@link FieldSchema}.
  * @remarks
-<<<<<<< HEAD
- * Do not use this type directly: its only needed in the implementation of generic logic which define recursive schema, not when using recursive schema.
-=======
- * Do not use this type directly: it's only needed in the implementation of generic logic which define recursive schema, not when using recursive schema.
->>>>>>> 0c736362
+ * Do not use this type directly: it's only needed in the implementation of generic logic which define recursive schema, not when using recursive schema.
  * @public
  */
 export interface FieldSchemaUnsafe<
