--- conflicted
+++ resolved
@@ -20,10 +20,7 @@
 	InsertableTreeNodeFromImplicitAllowedTypes,
 	NodeSchemaOptions,
 } from "../schemaTypes.js";
-<<<<<<< HEAD
-=======
 import { FieldKind } from "../schemaTypes.js";
->>>>>>> 02ecf8df
 import { objectSchema } from "../objectNode.js";
 import type { RestrictiveStringRecord } from "../../util/index.js";
 import type { NodeKind, TreeNodeSchemaClass, WithType } from "../core/index.js";
@@ -38,12 +35,9 @@
 import { mapSchema } from "../mapNode.js";
 import { arraySchema, type TreeArrayNode } from "../arrayNode.js";
 import type { ObjectNodeSchema } from "../objectNodeTypes.js";
-<<<<<<< HEAD
 import type { MapNodeSchema } from "../mapNodeTypes.js";
-=======
 import { createFieldSchemaUnsafe } from "./schemaFactoryRecursive.js";
 import type { SimpleObjectNodeSchema } from "../simpleSchema.js";
->>>>>>> 02ecf8df
 
 /**
  * {@link SchemaFactory} with additional alpha APIs.
@@ -111,9 +105,6 @@
 		never,
 		TCustomMetadata
 	> &
-<<<<<<< HEAD
-		Pick<ObjectNodeSchema, "fields"> {
-=======
 		SimpleObjectNodeSchema<TCustomMetadata> &
 		// We can't just use non generic `ObjectNodeSchema` here since "Base constructors must all have the same return type".
 		// We also can't just use generic `ObjectNodeSchema` here and not `TreeNodeSchemaClass` since that doesn't work with unsafe recursive types.
@@ -126,7 +117,6 @@
 		// >
 		Pick<ObjectNodeSchema, "fields"> {
 		// TODO: syntax highting is vs code is broken here. Don't trust it. Use the compiler instead.
->>>>>>> 02ecf8df
 		type TScopedName = ScopedSchemaName<TScope, Name>;
 		return this.object(
 			name,
@@ -142,16 +132,12 @@
 			never,
 			TCustomMetadata
 		> &
-<<<<<<< HEAD
-			Pick<ObjectNodeSchema, "fields">;
-=======
 			ObjectNodeSchema<
 				ScopedSchemaName<TScope, Name>,
 				RestrictiveStringRecord<ImplicitFieldSchema>,
 				false,
 				TCustomMetadata
 			>;
->>>>>>> 02ecf8df
 	}
 
 	/**
