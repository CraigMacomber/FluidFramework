/*!
 * Copyright (c) Microsoft Corporation and contributors. All rights reserved.
 * Licensed under the MIT License.
 */

export {
	ValueSchema,
	type Revertible,
	CommitKind,
	RevertibleStatus,
	type CommitMetadata,
	type RevertibleFactory,
	type RevertibleAlphaFactory,
	type RevertibleAlpha,
} from "./core/index.js";

import type {
	Listeners as EventListeners,
	IsListener as EventIsListener,
	Listenable as EventListenable,
	Off as EventOff,
} from "@fluidframework/core-interfaces";

/**
 * {@inheritdoc @fluidframework/core-interfaces#Listeners}
 * @public
 * @deprecated Deprecated in `@fluidframework/tree`. Consider importing from `fluid-framework` or `@fluidframework/core-interfaces` instead.
 */
export type Listeners<T extends object> = EventListeners<T>;
/**
 * {@inheritdoc @fluidframework/core-interfaces#IsListener}
 * @public
 * @deprecated Deprecated in `@fluidframework/tree`. Consider importing from `fluid-framework` or `@fluidframework/core-interfaces` instead.
 */
export type IsListener<T> = EventIsListener<T>;
/**
 * {@inheritdoc @fluidframework/core-interfaces#Listenable}
 * @public
 * @deprecated Deprecated in `@fluidframework/tree`. Consider importing from `fluid-framework` or `@fluidframework/core-interfaces` instead.
 */
export type Listenable<T extends object> = EventListenable<T>;
/**
 * {@inheritdoc @fluidframework/core-interfaces#Off}
 * @public
 * @deprecated Deprecated in `@fluidframework/tree`. Consider importing from `fluid-framework` or `@fluidframework/core-interfaces` instead.
 */
export type Off = EventOff;

export {
	TreeStatus,
	TreeCompressionStrategy,
	type TreeIndex,
	type TreeIndexKey,
	type TreeIndexNodes,
} from "./feature-libraries/index.js";

export {
	type ITreeInternal,
	type SharedTreeOptions,
	type ForestType,
	type SharedTreeFormatOptions,
	SharedTreeFormatVersion,
	Tree,
	type RunTransaction,
	type ForestOptions,
	getBranch,
	type BranchableTree,
	type TreeBranchFork,
	independentInitializedView,
	type ViewContent,
	TreeAlpha,
	independentView,
	ForestTypeOptimized,
	ForestTypeExpensiveDebug,
	ForestTypeReference,
} from "./shared-tree/index.js";

export {
	TreeArrayNode,
	type Unhydrated,
	IterableTreeArrayContent,
	TreeNode,
	type ViewableTree,
	type ITree,
	type TreeNodeSchema,
	TreeViewConfiguration,
	type ITreeViewConfiguration,
	type ITreeConfigurationOptions,
	type TreeView,
	type TreeViewEvents,
	SchemaFactory,
	SchemaFactoryAlpha,
	type SchemaFactoryObjectOptions,
	type ImplicitFieldSchema,
	type TreeFieldFromImplicitField,
	type TreeChangeEvents,
	type NodeFromSchema,
	type TreeMapNode,
	type InsertableTreeNodeFromImplicitAllowedTypes,
	type TreeLeafValue,
	FieldKind,
	FieldSchema,
	type FieldSchemaMetadata,
	type ImplicitAllowedTypes,
	type InsertableTreeFieldFromImplicitField,
	type InsertableTypedNode,
	NodeKind,
	type TreeObjectNode,
	type TreeNodeFromImplicitAllowedTypes,
	type TreeNodeSchemaClass,
	type SchemaCompatibilityStatus,
	type FieldProps,
	type InternalTreeNode,
	type WithType,
	type NodeChangedData,
	// Types not really intended for public use, but used in links.
	// Can not be moved to internalTypes since doing so causes app code to throw errors like:
	// Error: src/simple-tree/objectNode.ts:72:1 - (ae-unresolved-link) The @link reference could not be resolved: The package "@fluidframework/tree" does not have an export "TreeNodeApi"
	type TreeNodeApi,
	type TreeNodeSchemaCore,
	// Types not really intended for public use, but used in inferred types exposed in the public API.
	// Can not be moved to internalTypes since doing so causes app code to throw errors like:
	// error TS2742: The inferred type of 'Inventory' cannot be named without a reference to '../node_modules/@fluidframework/tree/lib/internalTypes.js'. This is likely not portable. A type annotation is necessary.
	type AllowedTypes,
	type TreeObjectNodeUnsafe,
	type InsertableTreeNodeFromImplicitAllowedTypesUnsafe,
	type TreeArrayNodeUnsafe,
	type TreeMapNodeUnsafe,
	type InsertableObjectFromSchemaRecordUnsafe,
	type InsertableTreeFieldFromImplicitFieldUnsafe,
	type FieldSchemaUnsafe,
	type TreeNodeSchemaClassUnsafe,
	type InsertableTreeNodeFromAllowedTypesUnsafe,
	// System types (not in Internal types for various reasons, like doc links or cannot be named errors).
	type typeSchemaSymbol,
	type TreeNodeSchemaNonClass,
	// Recursive Schema APIs
	type ValidateRecursiveSchema,
	type FixRecursiveArraySchema,
	// Index APIs
	type SimpleTreeIndex,
	type IdentifierIndex,
	createSimpleTreeIndex,
	createIdentifierIndex,
	// experimental @alpha APIs:
	adaptEnum,
	enumFromStrings,
	singletonSchema,
	type UnsafeUnknownSchema,
	type TreeViewAlpha,
	type InsertableField,
	type Insertable,
	type InsertableContent,
	type FactoryContent,
	type FactoryContentObject,
	type ReadableField,
	type ReadSchema,
	// test recursive schema for checking that d.ts files handles schema correctly
	test_RecursiveObject,
	test_RecursiveObject_base,
	test_RecursiveObjectPojoMode,
	// Beta APIs
	TreeBeta,
	type TreeChangeEventsBeta,
	type VerboseTreeNode,
	type EncodeOptions,
	type ParseOptions,
	type VerboseTree,
	extractPersistedSchema,
	comparePersistedSchema,
	type ConciseTree,
	// Back to normal types
	type JsonTreeSchema,
	type JsonSchemaId,
	type JsonNodeSchema,
	type JsonNodeSchemaBase,
	type JsonLeafNodeSchema,
	type JsonMapNodeSchema,
	type JsonArrayNodeSchema,
	type JsonObjectNodeSchema,
	type JsonFieldSchema,
	type JsonSchemaRef,
	type JsonRefPath,
	type JsonSchemaType,
	type JsonLeafSchemaType,
	getJsonSchema,
	type LazyItem,
	type Unenforced,
	type SimpleNodeSchemaBase,
	type SimpleTreeSchema,
	type SimpleNodeSchema,
	type SimpleFieldSchema,
	type SimpleLeafNodeSchema,
	type SimpleMapNodeSchema,
	type SimpleArrayNodeSchema,
	type SimpleObjectNodeSchema,
	type SimpleObjectFieldSchema,
	normalizeAllowedTypes,
	getSimpleSchema,
	type ReadonlyArrayNode,
	type InsertableTreeNodeFromAllowedTypes,
	type Input,
	type TreeBranch,
	type TreeBranchEvents,
	asTreeViewAlpha,
	type NodeSchemaOptions,
	type NodeSchemaMetadata,
	type AssignableTreeFieldFromImplicitField,
	type ApplyKindAssignment,
	type DefaultTreeNodeFromImplicitAllowedTypes,
	type Customizer,
	type GetTypes,
	type StrictTypes,
	type CustomTypes,
	type CustomizedSchemaTyping,
	CustomizedTyping,
	type DefaultInsertableTreeNodeFromImplicitAllowedTypes,
	customizeSchemaTyping,
	type GetTypesUnsafe,
	type DefaultInsertableTreeNodeFromImplicitAllowedTypesUnsafe,
	type DefaultTreeNodeFromImplicitAllowedTypesUnsafe,
	type StrictTypesUnsafe,
	type AssignableTreeFieldFromImplicitFieldUnsafe,
	type SchemaUnionToIntersection,
	type schemaStatics,
	type ITreeAlpha,
	type TransactionConstraint,
	type NodeInDocumentConstraint,
	type RunTransactionParams,
	type VoidTransactionCallbackStatus,
	type TransactionCallbackStatus,
	type TransactionResult,
	type TransactionResultExt,
	type TransactionResultSuccess,
	type TransactionResultFailed,
	rollback,
<<<<<<< HEAD
	evaluateLazySchema,
	Component,
=======
	generateSchemaFromSimpleSchema,
	evaluateLazySchema,
	replaceConciseTreeHandles,
	replaceHandles,
	replaceVerboseTreeHandles,
	type HandleConverter,
>>>>>>> 0c736362
} from "./simple-tree/index.js";
export {
	SharedTree,
	configuredSharedTree,
	SharedTreeAttributes,
	SharedTreeFactoryType,
} from "./treeFactory.js";

export {
	type ICodecOptions,
	type JsonValidator,
	type SchemaValidationFunction,
	FluidClientVersion,
} from "./codec/index.js";
export { noopValidator } from "./codec/index.js";
export { typeboxValidator } from "./external-utilities/index.js";

export type {
	RestrictiveReadonlyRecord,
	RestrictiveStringRecord,
	MakeNominal,
	IsUnion,
	UnionToIntersection,
	UnionToTuple,
	PopUnion,
	JsonCompatible,
	JsonCompatibleObject,
} from "./util/index.js";
export { cloneWithReplacements } from "./util/index.js";

import * as InternalTypes from "./internalTypes.js";
export {
	/**
	 * Contains types used by the API, but which serve mechanical purposes and do not represent semantic concepts.
	 * They are used internally to implement API aspects, but are not intended for use by external consumers.
	 */
	InternalTypes,
};

// Internal/System types:
// These would be put in `internalTypes` except doing so tents to cause errors like:
// The inferred type of 'NodeMap' cannot be named without a reference to '../../node_modules/@fluidframework/tree/lib/internalTypes.js'. This is likely not portable. A type annotation is necessary.
export type { MapNodeInsertableData } from "./simple-tree/index.js";

export { JsonAsTree } from "./jsonDomainSchema.js";
export { FluidSerializableAsTree } from "./serializableDomainSchema.js";<|MERGE_RESOLUTION|>--- conflicted
+++ resolved
@@ -234,17 +234,14 @@
 	type TransactionResultSuccess,
 	type TransactionResultFailed,
 	rollback,
-<<<<<<< HEAD
 	evaluateLazySchema,
 	Component,
-=======
 	generateSchemaFromSimpleSchema,
 	evaluateLazySchema,
 	replaceConciseTreeHandles,
 	replaceHandles,
 	replaceVerboseTreeHandles,
 	type HandleConverter,
->>>>>>> 0c736362
 } from "./simple-tree/index.js";
 export {
 	SharedTree,
