--- conflicted
+++ resolved
@@ -204,7 +204,6 @@
 	asTreeViewAlpha,
 	type NodeSchemaOptions,
 	type NodeSchemaMetadata,
-<<<<<<< HEAD
 	type AssignableTreeFieldFromImplicitField,
 	type ApplyKindAssignment,
 	type DefaultTreeNodeFromImplicitAllowedTypes,
@@ -222,7 +221,6 @@
 	type StrictTypesUnsafe,
 	type AssignableTreeFieldFromImplicitFieldUnsafe,
 	type SchemaUnionToIntersection,
-=======
 	type schemaStatics,
 	type ITreeAlpha,
 	type TransactionConstraint,
@@ -235,7 +233,6 @@
 	type TransactionResultSuccess,
 	type TransactionResultFailed,
 	rollback,
->>>>>>> 64adcdba
 } from "./simple-tree/index.js";
 export {
 	SharedTree,
