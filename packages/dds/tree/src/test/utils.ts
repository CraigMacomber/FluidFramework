--- conflicted
+++ resolved
@@ -600,14 +600,7 @@
  * This does NOT check that the trees have the same edits, same edit manager state or anything like that.
  * This ONLY checks if the content of the forest of the main branch of the trees match.
  */
-<<<<<<< HEAD
-export function validateTreeConsistency(
-	treeA: ISharedTree & { id?: string },
-	treeB: ISharedTree & { id?: string },
-): void {
-=======
 export function validateTreeConsistency(treeA: ITreePrivate, treeB: ITreePrivate): void {
->>>>>>> 8c11bdc6
 	// TODO: validate other aspects of these trees are consistent, for example their collaboration window information.
 	validateSnapshotConsistency(
 		treeA.contentSnapshot(),
