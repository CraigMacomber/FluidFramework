/*!
 * Copyright (c) Microsoft Corporation and contributors. All rights reserved.
 * Licensed under the MIT License.
 */

import { strict as assert } from "node:assert";
import type {
	HasListeners,
	IEmitter,
	Listenable,
} from "@fluidframework/core-interfaces/internal";
import {
	createMockLoggerExt,
	type IMockLoggerExt,
	type ITelemetryLoggerExt,
	UsageError,
} from "@fluidframework/telemetry-utils/internal";

import { makeRandom } from "@fluid-private/stochastic-test-utils";
import { LocalServerTestDriver } from "@fluid-private/test-drivers";
import type { IContainer } from "@fluidframework/container-definitions/internal";
import { Loader } from "@fluidframework/container-loader/internal";
import type { ISummarizer } from "@fluidframework/container-runtime/internal";
import type { ConfigTypes, IConfigProviderBase } from "@fluidframework/core-interfaces";
import type {
	IChannelAttributes,
	IFluidDataStoreRuntime,
	IChannelServices,
	IChannelFactory,
} from "@fluidframework/datastore-definitions/internal";
import type { SessionId } from "@fluidframework/id-compressor";
import { assertIsStableId, createIdCompressor } from "@fluidframework/id-compressor/internal";
import { createAlwaysFinalizedIdCompressor } from "@fluidframework/id-compressor/internal/test-utils";
import { FlushMode } from "@fluidframework/runtime-definitions/internal";
import {
	MockFluidDataStoreRuntime,
	MockStorage,
} from "@fluidframework/test-runtime-utils/internal";
import {
	type ChannelFactoryRegistry,
	type ITestContainerConfig,
	type ITestFluidObject,
	type ITestObjectProvider,
	type SummaryInfo,
	TestContainerRuntimeFactory,
	TestFluidObjectFactory,
	TestObjectProvider,
	createSummarizer,
	summarizeNow,
} from "@fluidframework/test-utils/internal";

import { type ICodecFamily, type IJsonCodec, withSchemaValidation } from "../codec/index.js";
import {
	type ChangeFamily,
	type ChangeFamilyEditor,
	CommitKind,
	type CommitMetadata,
	type DeltaDetachedNodeBuild,
	type DeltaDetachedNodeDestruction,
	type DeltaFieldChanges,
	type DeltaFieldMap,
	type DeltaMark,
	type DeltaRoot,
	type DeltaVisitor,
	type DetachedFieldIndex,
	type FieldUpPath,
	type IEditableForest,
	type IForestSubscription,
	type JsonableTree,
	type RevisionInfo,
	type RevisionMetadataSource,
	type RevisionTag,
	RevisionTagCodec,
	type TaggedChange,
	type TreeStoredSchema,
	TreeStoredSchemaRepository,
	type UpPath,
	applyDelta,
	clonePath,
	compareUpPaths,
	initializeForest,
	makeDetachedFieldIndex,
	mapCursorField,
	moveToDetachedField,
	revisionMetadataSourceFromInfo,
	type Anchor,
	type AnchorNode,
	type AnchorSetRootEvents,
	type TreeStoredSchemaSubscription,
	type ITreeCursorSynchronous,
	CursorLocationType,
	type RevertibleAlpha,
	type RevertibleAlphaFactory,
	type DeltaDetachedNodeChanges,
	type DeltaDetachedNodeRename,
} from "../core/index.js";
import { typeboxValidator } from "../external-utilities/index.js";
import {
	type NodeKeyManager,
	buildForest,
	cursorForMapTreeNode,
	defaultSchemaPolicy,
	jsonableTreeFromFieldCursor,
	jsonableTreeFromForest,
	mapRootChanges,
	mapTreeFromCursor,
	MockNodeKeyManager,
	cursorForMapTreeField,
	type IDefaultEditBuilder,
} from "../feature-libraries/index.js";
// eslint-disable-next-line import/no-internal-modules
import { makeSchemaCodec } from "../feature-libraries/schema-index/codec.js";
import {
	type CheckoutEvents,
	CheckoutFlexTreeView,
	type ITreePrivate,
	type ITreeCheckout,
	SharedTree,
	type SharedTreeContentSnapshot,
	type TreeCheckout,
	createTreeCheckout,
	type ISharedTreeEditor,
	type ITreeCheckoutFork,
} from "../shared-tree/index.js";
// eslint-disable-next-line import/no-internal-modules
import type { TreeStoredContent } from "../shared-tree/schematizeTree.js";
import {
	SchematizingSimpleTreeView,
	// eslint-disable-next-line import/no-internal-modules
} from "../shared-tree/schematizingTreeView.js";
import type {
	ISharedTree,
	SharedTreeOptions,
	SharedTreeOptionsInternal,
	// eslint-disable-next-line import/no-internal-modules
} from "../shared-tree/sharedTree.js";
import {
	type ImplicitFieldSchema,
	type TreeViewConfiguration,
	SchemaFactory,
	toStoredSchema,
	type TreeView,
	type TreeBranchEvents,
	type ITree,
} from "../simple-tree/index.js";
import {
	Breakable,
	type JsonCompatible,
	type Mutable,
	nestedMapFromFlatList,
	forEachInNestedMap,
	tryGetFromNestedMap,
	isReadonlyArray,
} from "../util/index.js";
import { isFluidHandle, toFluidHandleInternal } from "@fluidframework/runtime-utils/internal";
import type { Client } from "@fluid-private/test-dds-utils";
import { cursorToJsonObject, singleJsonCursor } from "./json/index.js";
// eslint-disable-next-line import/no-internal-modules
import type { TreeSimpleContent } from "./feature-libraries/flex-tree/utils.js";
import type { Transactor } from "../shared-tree-core/index.js";
// eslint-disable-next-line import/no-internal-modules
import type { FieldChangeDelta } from "../feature-libraries/modular-schema/fieldChangeHandler.js";
import { TreeFactory, configuredSharedTree } from "../treeFactory.js";
import type { ISharedObject } from "@fluidframework/shared-object-base/internal";
<<<<<<< HEAD
=======
import { JsonAsTree } from "../jsonDomainSchema.js";
import {
	MockContainerRuntimeFactoryWithOpBunching,
	type MockContainerRuntimeWithOpBunching,
} from "./mocksForOpBunching.js";
>>>>>>> 35847b5f

// Testing utilities

/**
 * A {@link IJsonCodec} implementation which fails on encode and decode.
 *
 * Useful for testing codecs which compose over other codecs (in cases where the "inner" codec should never be called)
 */
// eslint-disable-next-line @typescript-eslint/no-explicit-any
export const failCodec: IJsonCodec<any, any, any, any> = {
	encode: () => assert.fail("Unexpected encode"),
	decode: () => assert.fail("Unexpected decode"),
};

/**
 * A {@link ICodecFamily} implementation which fails to resolve any codec.
 */
// eslint-disable-next-line @typescript-eslint/no-explicit-any
export const failCodecFamily: ICodecFamily<any, any> = {
	resolve: () => assert.fail("Unexpected resolve"),
	getSupportedFormats: () => [],
};

/**
 * Manages the creation, connection, and retrieval of SharedTrees and related components for ease of testing.
 * Satisfies the {@link ITestObjectProvider} interface.
 */
export type ITestTreeProvider = TestTreeProvider & ITestObjectProvider;

export enum SummarizeType {
	onDemand = 0,
	automatic = 1,
	disabled = 2,
}

/**
 * A test helper class that manages the creation, connection and retrieval of SharedTrees. Instances of this
 * class are created via {@link TestTreeProvider.create} and satisfy the {@link ITestObjectProvider} interface.
 */
export class TestTreeProvider {
	private static readonly treeId = "TestSharedTree";

	private readonly provider: ITestObjectProvider;
	private readonly _trees: (SharedTree & ISharedObject)[] = [];
	private readonly _containers: IContainer[] = [];
	private readonly summarizer?: ISummarizer;

	public get trees(): readonly (SharedTree & ISharedObject)[] {
		return this._trees;
	}

	public get containers(): readonly IContainer[] {
		return this._containers;
	}

	/**
	 * Create a new {@link TestTreeProvider} with a number of trees pre-initialized.
	 * @param trees - the number of trees to initialize this provider with. This is the same as calling
	 * {@link create} followed by {@link createTree} _trees_ times.
	 * @param summarizeType - enum to manually, automatically, or disable summarization
	 * @param factory - The factory to use for creating and loading trees. See {@link SharedTreeTestFactory}.
	 *
	 * @example
	 *
	 * ```typescript
	 * const provider = await TestTreeProvider.create(2);
	 * assert(provider.trees[0].isAttached());
	 * assert(provider.trees[1].isAttached());
	 * await trees.ensureSynchronized();
	 * ```
	 */
	public static async create(
		trees = 0,
		summarizeType: SummarizeType = SummarizeType.disabled,
		factory: IChannelFactory<ITree> = configuredSharedTree({
			jsonValidator: typeboxValidator,
		}).getFactory(),
	): Promise<ITestTreeProvider> {
		// The on-demand summarizer shares a container with the first tree, so at least one tree and container must be created right away.
		assert(
			!(trees === 0 && summarizeType === SummarizeType.onDemand),
			"trees must be >= 1 to allow summarization on demand",
		);

		const registry: ChannelFactoryRegistry = [[TestTreeProvider.treeId, factory]];
		const driver = new LocalServerTestDriver();
		const containerRuntimeFactory = () =>
			new TestContainerRuntimeFactory(
				"@fluid-example/test-dataStore",
				new TestFluidObjectFactory(registry),
				{
					summaryOptions: {
						summaryConfigOverrides:
							summarizeType === SummarizeType.disabled ? { state: "disabled" } : undefined,
					},
					enableRuntimeIdCompressor: "on",
				},
			);

		const objProvider = new TestObjectProvider(Loader, driver, containerRuntimeFactory);

		if (summarizeType === SummarizeType.onDemand) {
			const container = await objProvider.makeTestContainer();
			const dataObject = (await container.getEntryPoint()) as ITestFluidObject;
			const firstTree = await dataObject.getSharedObject<SharedTree & ISharedObject>(
				TestTreeProvider.treeId,
			);
			const { summarizer } = await createSummarizer(objProvider, container);
			const provider = new TestTreeProvider(objProvider, [
				container,
				firstTree,
				summarizer,
			]) as ITestTreeProvider;
			for (let i = 1; i < trees; i++) {
				await provider.createTree();
			}
			return provider;
		} else {
			const provider = new TestTreeProvider(objProvider) as ITestTreeProvider;
			for (let i = 0; i < trees; i++) {
				await provider.createTree();
			}
			return provider;
		}
	}

	/**
	 * Create and initialize a new {@link ITreePrivate} that is connected to all other trees from this provider.
	 * @returns the tree that was created. For convenience, the tree can also be accessed via `this[i]` where
	 * _i_ is the index of the tree in order of creation.
	 */
	public async createTree(): Promise<SharedTree & ISharedObject> {
		const configProvider = (settings: Record<string, ConfigTypes>): IConfigProviderBase => ({
			getRawConfig: (name: string): ConfigTypes => settings[name],
		});
		const testContainerConfig: ITestContainerConfig = {
			loaderProps: {
				configProvider: configProvider({
					"Fluid.Container.enableOfflineLoad": true,
				}),
			},
		};
		const container =
			this.trees.length === 0
				? await this.provider.makeTestContainer(testContainerConfig)
				: await this.provider.loadTestContainer();

		this._containers.push(container);
		const dataObject = (await container.getEntryPoint()) as ITestFluidObject;
		return (this._trees[this.trees.length] = await dataObject.getSharedObject<
			SharedTree & ISharedObject
		>(TestTreeProvider.treeId));
	}

	/**
	 * Give this {@link TestTreeProvider} the ability to summarize on demand during a test by creating a summarizer
	 * client for the container at the given index.  This can only be called when the summarizeOnDemand parameter
	 * was set to true when calling the create() method.
	 * @returns void after a summary has been resolved. May be called multiple times.
	 */
	public async summarize(): Promise<SummaryInfo> {
		assert(
			this.summarizer !== undefined,
			"can't summarize because summarizeOnDemand was not set to true.",
		);
		return summarizeNow(this.summarizer, "TestTreeProvider");
	}

	public [Symbol.iterator](): IterableIterator<ITreePrivate> {
		return this.trees[Symbol.iterator]();
	}

	private constructor(
		provider: ITestObjectProvider,
		firstTreeParams?: [IContainer, SharedTree & ISharedObject, ISummarizer],
	) {
		this.provider = provider;
		if (firstTreeParams !== undefined) {
			const [container, firstTree, summarizer] = firstTreeParams;
			this._containers.push(container);
			this._trees.push(firstTree);
			this.summarizer = summarizer;
		}
		return new Proxy(this, {
			get: (target, prop, receiver) => {
				// Route all properties that are on the `TestTreeProvider` itself
				if ((target as never)[prop] !== undefined) {
					return Reflect.get(target, prop, receiver) as unknown;
				}

				// Route all other properties to the `TestObjectProvider`
				return Reflect.get(this.provider, prop, receiver) as unknown;
			},
		});
	}
}

export interface ConnectionSetter {
	readonly setConnected: (connectionState: boolean) => void;
}

<<<<<<< HEAD
// TODO: use ITreePrivate
export type SharedTreeWithConnectionStateSetter = SharedTree &
	ConnectionSetter &
	ISharedObject;
=======
export type SharedTreeWithConnectionStateSetter = ISharedTree & ConnectionSetter;
>>>>>>> 35847b5f

/**
 * A test helper class that creates one or more SharedTrees connected to mock services.
 */
export class TestTreeProviderLite {
	private static readonly treeId = "TestSharedTree";
	private readonly runtimeFactory: MockContainerRuntimeFactoryWithOpBunching;
	public readonly trees: readonly SharedTreeWithConnectionStateSetter[];
	public readonly logger: IMockLoggerExt = createMockLoggerExt();
	private readonly containerRuntimes: Set<MockContainerRuntimeWithOpBunching> = new Set();

	/**
	 * Create a new {@link TestTreeProviderLite} with a number of trees pre-initialized.
	 * @param trees - the number of trees created by this provider.
	 * @param factory - an optional factory to use for creating and loading trees. See {@link SharedTreeTestFactory}.
	 * @param useDeterministicSessionIds - Whether or not to deterministically generate session ids
	 * @param flushMode - The flush mode to use for the container runtime. This is FlushMode.Immediate by default. Tests
	 * that need ops to be processed in a batch or bunch should use FlushMode.TurnBased.
	 * @example
	 *
	 * ```typescript
	 * const provider = new TestTreeProviderLite(2);
	 * assert(provider.trees[0].isAttached());
	 * assert(provider.trees[1].isAttached());
	 * provider.processMessages();
	 * ```
	 */
	public constructor(
		trees = 1,
		private readonly factory = configuredSharedTree({
			jsonValidator: typeboxValidator,
		}).getFactory(),
		useDeterministicSessionIds = true,
		private readonly flushMode: FlushMode = FlushMode.Immediate,
	) {
		this.runtimeFactory = new MockContainerRuntimeFactoryWithOpBunching({
			flushMode,
		});
		assert(trees >= 1, "Must initialize provider with at least one tree");
		const t: SharedTreeWithConnectionStateSetter[] = [];
		const random = useDeterministicSessionIds ? makeRandom(0xdeadbeef) : makeRandom();
		for (let i = 0; i < trees; i++) {
			const sessionId = random.uuid4() as SessionId;
			const runtime = new MockFluidDataStoreRuntime({
				clientId: `test-client-${i}`,
				id: "test",
				idCompressor: createIdCompressor(sessionId),
				logger: this.logger,
			});
			const tree = this.factory.create(
				runtime,
				TestTreeProviderLite.treeId,
			) as SharedTreeWithConnectionStateSetter;
			const containerRuntime = this.runtimeFactory.createContainerRuntime(runtime);
			this.containerRuntimes.add(containerRuntime);
			tree.connect({
				deltaConnection: runtime.createDeltaConnection(),
				objectStorage: new MockStorage(),
			});
			(tree as Mutable<SharedTreeWithConnectionStateSetter>).setConnected = (
				connectionState: boolean,
			) => {
				containerRuntime.connected = connectionState;
			};
			t.push(tree);
		}
		this.trees = t;
	}

	public processMessages(count?: number): void {
		// In TurnBased mode, flush the messages from all the runtimes before processing the messages.
		// Note that this does not preserve the order in which the messages were sent. To do so, tests should
		// flush messages from individual runtimes in the order they were created.
		if (this.flushMode === FlushMode.TurnBased) {
			this.containerRuntimes.forEach((containerRuntime) => {
				containerRuntime.flush();
			});
		}
		this.runtimeFactory.processSomeMessages(
			count ?? this.runtimeFactory.outstandingMessageCount,
		);
	}

	public get minimumSequenceNumber(): number {
		return this.runtimeFactory.getMinSeq();
	}

	public get sequenceNumber(): number {
		return this.runtimeFactory.sequenceNumber;
	}
}

/**
 * Run a custom "spy function" every time the given method is invoked.
 * @param methodClass - the class that has the method
 * @param methodName - the name of the method
 * @param spy - the spy function to run alongside the method
 * @returns a function which will remove the spy function when invoked. Should be called exactly once
 * after the spy is no longer needed.
 */
export function spyOnMethod(
	// eslint-disable-next-line @typescript-eslint/ban-types
	methodClass: Function,
	methodName: string,
	spy: () => void,
): () => void {
	const { prototype } = methodClass;
	const method = prototype[methodName];
	assert(typeof method === "function", `Method does not exist: ${methodName}`);

	const methodSpy = function (this: unknown, ...args: unknown[]): unknown {
		spy();
		return method.call(this, ...args);
	};
	prototype[methodName] = methodSpy;

	return () => {
		prototype[methodName] = method;
	};
}

/**
 * Determines whether or not the given delta has a visible impact on the document tree.
 */
export function isDeltaVisible(fieldChanges: DeltaFieldChanges | undefined): boolean {
	for (const mark of fieldChanges ?? []) {
		if (mark.attach !== undefined || mark.detach !== undefined) {
			return true;
		}
		if (mark.fields !== undefined) {
			for (const field of mark.fields.values()) {
				if (isDeltaVisible(field)) {
					return true;
				}
			}
		}
	}
	return false;
}

/**
 * Assert two MarkList are equal, handling cursors.
 */
export function assertFieldChangesEqual(a: FieldChangeDelta, b: FieldChangeDelta): void {
	assert.deepStrictEqual(a, b);
}

/**
 * Assert two MarkList are equal, handling cursors.
 */
export function assertMarkListEqual(a: readonly DeltaMark[], b: readonly DeltaMark[]): void {
	assert.deepStrictEqual(a, b);
}

/**
 * Assert two Delta are equal, handling cursors.
 */
export function assertDeltaFieldMapEqual(a: DeltaFieldMap, b: DeltaFieldMap): void {
	assert.deepStrictEqual(a, b);
}

/**
 * Assert two Delta are equal, handling cursors.
 */
export function assertDeltaEqual(a: DeltaRoot, b: DeltaRoot): void {
	const aTree = mapRootChanges(a, mapTreeFromCursor);
	const bTree = mapRootChanges(b, mapTreeFromCursor);
	assert.deepStrictEqual(aTree, bTree);
}

/**
 * A test helper that allows custom code to be injected when a tree is created/loaded.
 */
export class SharedTreeTestFactory extends TreeFactory {
	/**
	 * @param onCreate - Called once for each created tree (not called for trees loaded from summaries).
	 * @param onLoad - Called once for each tree that is loaded from a summary.
	 */
	public constructor(
		protected readonly onCreate: (tree: SharedTree) => void,
		protected readonly onLoad?: (tree: SharedTree) => void,
		options: SharedTreeOptionsInternal = {},
	) {
		super({ ...options, jsonValidator: typeboxValidator });
	}

	public override async load(
		runtime: IFluidDataStoreRuntime,
		id: string,
		services: IChannelServices,
		channelAttributes: Readonly<IChannelAttributes>,
	): Promise<SharedTree> {
		const tree = await super.load(runtime, id, services, channelAttributes);
		this.onLoad?.(tree);
		return tree;
	}

	public override create(runtime: IFluidDataStoreRuntime, id: string): SharedTree {
		const tree = super.create(runtime, id);
		this.onCreate(tree);
		return tree;
	}
}

export function validateTree(tree: ITreeCheckout, expected: JsonableTree[]): void {
	const actual = toJsonableTree(tree);
	assert.deepEqual(actual, expected);
}

const schemaCodec = makeSchemaCodec({ jsonValidator: typeboxValidator });

export function checkRemovedRootsAreSynchronized(trees: readonly ITreeCheckout[]): void {
	if (trees.length > 1) {
		const baseline = nestedMapFromFlatList(trees[0].getRemovedRoots());
		for (const tree of trees.slice(1)) {
			const actual = nestedMapFromFlatList(tree.getRemovedRoots());
			assert.deepEqual(actual, baseline);
		}
	}
}

/**
 * This does NOT check that the trees have the same edits, same edit manager state or anything like that.
 * This ONLY checks if the content of the forest of the main branch of the trees match.
 */
export function validateTreeConsistency(treeA: ITreePrivate, treeB: ITreePrivate): void {
	// TODO: validate other aspects of these trees are consistent, for example their collaboration window information.
	validateSnapshotConsistency(
		treeA.contentSnapshot(),
		treeB.contentSnapshot(),
		`id: ${treeA.id} vs id: ${treeB.id}`,
	);
}

export function validateFuzzTreeConsistency(
	treeA: Client<TreeFactory>,
	treeB: Client<TreeFactory>,
): void {
	validateSnapshotConsistency(
		treeA.channel.contentSnapshot(),
		treeB.channel.contentSnapshot(),
		`id: ${treeA.channel.id} vs id: ${treeB.channel.id}`,
	);
}

function contentToJsonableTree(
	content: TreeSimpleContent | TreeStoredContent,
): JsonableTree[] {
	return jsonableTreeFromFieldCursor(normalizeNewFieldContent(content.initialTree));
}

export function validateTreeContent(tree: ITreeCheckout, content: TreeSimpleContent): void {
	assert.deepEqual(toJsonableTree(tree), contentToJsonableTree(content));
	expectSchemaEqual(tree.storedSchema, toStoredSchema(content.schema));
}
export function validateTreeStoredContent(
	tree: ITreeCheckout,
	content: TreeStoredContent,
): void {
	assert.deepEqual(toJsonableTree(tree), contentToJsonableTree(content));
	expectSchemaEqual(tree.storedSchema, content.schema);
}

export function expectSchemaEqual(
	a: TreeStoredSchema,
	b: TreeStoredSchema,
	idDifferentiator: string | undefined = undefined,
): void {
	assert.deepEqual(
		schemaCodec.encode(a),
		schemaCodec.encode(b),
		`Inconsistent schema: ${idDifferentiator}`,
	);
}

export function validateViewConsistency(
	treeA: ITreeCheckout,
	treeB: ITreeCheckout,
	idDifferentiator: string | undefined = undefined,
): void {
	validateSnapshotConsistency(
		{
			tree: toJsonableTree(treeA),
			schema: treeA.storedSchema,
			removed: treeA.getRemovedRoots(),
		},
		{
			tree: toJsonableTree(treeB),
			schema: treeB.storedSchema,
			removed: treeA.getRemovedRoots(),
		},
		idDifferentiator,
	);
}

export function validateSnapshotConsistency(
	treeA: SharedTreeContentSnapshot,
	treeB: SharedTreeContentSnapshot,
	idDifferentiator: string | undefined = undefined,
): void {
	assert.deepEqual(
		prepareTreeForCompare(treeA.tree),
		prepareTreeForCompare(treeB.tree),
		`Inconsistent document tree json representation: ${idDifferentiator}`,
	);

	// Removed trees are garbage collected so we only enforce that whenever two
	// clients both have data for the same removed tree (as identified by the first two tuple entries), then they
	// should be consistent about the content being stored (the third tuple entry).
	const mapA = nestedMapFromFlatList(
		treeA.removed.map(([key, num, children]) => [
			key,
			num,
			prepareTreeForCompare([children])[0],
		]),
	);
	const mapB = nestedMapFromFlatList(
		treeB.removed.map(([key, num, children]) => [
			key,
			num,
			prepareTreeForCompare([children])[0],
		]),
	);
	forEachInNestedMap(mapA, (content, major, minor) => {
		const mapBContent = tryGetFromNestedMap(mapB, major, minor);
		if (mapBContent !== undefined) {
			assert.deepEqual(
				content,
				mapBContent,
				`Inconsistent removed trees json representation: ${idDifferentiator}`,
			);
		}
	});
	expectSchemaEqual(treeA.schema, treeB.schema, idDifferentiator);
}

/**
 * Make a copy of a {@link JsonableTree} array adjusted for compatibility with `assert.deepEqual`.
 * @remarks
 * This replaces handles replaced with `{ Handle: absolutePath }`, and normalizes optional fields to be omitted.
 */
export function prepareTreeForCompare(tree: JsonableTree[]): object[] {
	return tree.map((node): object => {
		const fields: Record<string, object> = {};
		for (const [key, children] of Object.entries(node.fields ?? {})) {
			fields[key] = prepareTreeForCompare(children);
		}
		const inputValue = node.value;
		const value = isFluidHandle(inputValue)
			? { Handle: toFluidHandleInternal(inputValue).absolutePath }
			: inputValue;

		const output: Record<string, unknown> = { ...node, value, fields };

		// Normalize optional values to be omitted for cleaner diffs:
		if (output.value === undefined) delete output.value;
		if (Reflect.ownKeys(output.fields as object).length === 0) delete output.fields;

		return output as object;
	});
}

export function checkoutWithContent(
	content: TreeStoredContent,
	args?: {
		events?: Listenable<CheckoutEvents> &
			IEmitter<CheckoutEvents> &
			HasListeners<CheckoutEvents>;
	},
): TreeCheckout {
	const { checkout } = createCheckoutWithContent(content, args);
	return checkout;
}

function createCheckoutWithContent(
	content: TreeStoredContent,
	args?: {
		events?: Listenable<CheckoutEvents> &
			IEmitter<CheckoutEvents> &
			HasListeners<CheckoutEvents>;
	},
): { checkout: TreeCheckout; logger: IMockLoggerExt } {
	const forest = forestWithContent(content);
	const logger = createMockLoggerExt();
	const checkout = createTreeCheckout(
		testIdCompressor,
		mintRevisionTag,
		testRevisionTagCodec,
		{
			...args,
			forest,
			schema: new TreeStoredSchemaRepository(content.schema),
			logger,
		},
	);
	return { checkout, logger };
}

export function flexTreeViewWithContent(
	content: TreeSimpleContent,
	args?: {
		events?: Listenable<CheckoutEvents> &
			IEmitter<CheckoutEvents> &
			HasListeners<CheckoutEvents>;
		nodeKeyManager?: NodeKeyManager;
	},
): CheckoutFlexTreeView {
	const view = checkoutWithContent(
		{ initialTree: content.initialTree, schema: toStoredSchema(content.schema) },
		args,
	);
	return new CheckoutFlexTreeView(
		view,
		defaultSchemaPolicy,
		args?.nodeKeyManager ?? new MockNodeKeyManager(),
	);
}

export function forestWithContent(content: TreeStoredContent): IEditableForest {
	const forest = buildForest();
	const fieldCursor = normalizeNewFieldContent(content.initialTree);
	// TODO:AB6712 Make the delta format accept a single cursor in Field mode.
	const nodeCursors = mapCursorField(fieldCursor, (c) =>
		cursorForMapTreeNode(mapTreeFromCursor(c)),
	);
	initializeForest(forest, nodeCursors, testRevisionTagCodec, testIdCompressor);
	return forest;
}

const sf = new SchemaFactory("com.fluidframework.json");

export const NumberArray = sf.array("array", sf.number);
export const StringArray = sf.array("array", sf.string);

export const IdentifierSchema = sf.object("identifier-object", {
	identifier: sf.identifier,
});

/**
 * Crates a tree using the Json domain with a required root field.
 */
export function makeTreeFromJson(json: JsonCompatible): ITreeCheckout {
	return checkoutWithContent({
		schema: toStoredSchema(JsonAsTree.Tree),
		initialTree: singleJsonCursor(json),
	});
}

export function toJsonableTree(tree: ITreeCheckout): JsonableTree[] {
	return jsonableTreeFromForest(tree.forest);
}

/**
 * Assumes `tree` is in the json domain and returns its content as a json compatible object.
 */
export function jsonTreeFromCheckout(tree: ITreeCheckout): JsonCompatible[] {
	return jsonTreeFromForest(tree.forest);
}

export function jsonTreeFromForest(forest: IForestSubscription): JsonCompatible[] {
	const readCursor = forest.allocateCursor();
	moveToDetachedField(forest, readCursor);
	const copy = mapCursorField(readCursor, cursorToJsonObject);
	readCursor.free();
	return copy;
}

export function expectJsonTree(
	actual: ITreeCheckout | ITreeCheckout[],
	expected: JsonCompatible[],
	expectRemovedRootsAreSynchronized = true,
): void {
	const trees = Array.isArray(actual) ? actual : [actual];
	for (const tree of trees) {
		const roots = jsonTreeFromCheckout(tree);
		assert.deepEqual(roots, expected);
	}
	if (expectRemovedRootsAreSynchronized) {
		checkRemovedRootsAreSynchronized(trees);
	}
}

export function expectNoRemovedRoots(tree: ITreeCheckout): void {
	assert(tree.getRemovedRoots().length === 0);
}

export function expectEqualPaths(
	path: UpPath | undefined,
	expectedPath: UpPath | undefined,
): void {
	if (!compareUpPaths(path, expectedPath)) {
		// This is slower than above compare, so only do it in the error case.
		// Make a nice error message:
		assert.deepEqual(clonePath(path), clonePath(expectedPath));
		assert.fail("unequal paths, but clones compared equal");
	}
}

export function expectEqualFieldPaths(path: FieldUpPath, expectedPath: FieldUpPath): void {
	expectEqualPaths(path.parent, expectedPath.parent);
	assert.equal(path.field, expectedPath.field);
}

export const mockIntoDelta = (delta: DeltaRoot): DeltaRoot => delta;

export interface EncodingTestData<TDecoded, TEncoded, TContext = void> {
	/**
	 * Contains test cases which should round-trip successfully through all persisted formats.
	 */
	successes: TContext extends void
		? [name: string, data: TDecoded][]
		: [name: string, data: TDecoded, context: TContext][];
	/**
	 * Contains malformed encoded data which a particular version's codec should fail to decode.
	 */
	failures?: {
		[version: string]: TContext extends void
			? [name: string, data: TEncoded][]
			: [name: string, data: TEncoded, context: TContext][];
	};
}

const assertDeepEqual = (a: unknown, b: unknown): void => assert.deepEqual(a, b);

/**
 * Constructs a basic suite of round-trip tests for all versions of a codec family.
 * This helper should generally be wrapped in a `describe` block.
 *
 * Encoded data for JSON codecs within `family` will be validated using `typeboxValidator`.
 *
 * @privateRemarks It is generally not valid to compare the decoded formats with assert.deepEqual,
 * but since these round trip tests start with the decoded format (not the encoded format),
 * they require assert.deepEqual to be a valid comparison.
 * This can be problematic for some cases (for example edits containing cursors).
 *
 * TODO:
 * - Consider extending this to allow testing in a way where encoded formats (which can safely use deepEqual) are compared.
 * - Consider adding a custom comparison function for non-encoded data.
 * - Consider adding a way to test that specific values have specific encodings.
 * Maybe generalize test cases to each have an optional encoded and optional decoded form (require at least one), for example via:
 * `{name: string, encoded?: JsonCompatibleReadOnly, decoded?: TDecoded}`.
 */
export function makeEncodingTestSuite<TDecoded, TEncoded, TContext>(
	family: ICodecFamily<TDecoded, TContext>,
	encodingTestData: EncodingTestData<TDecoded, TEncoded, TContext>,
	assertEquivalent: (a: TDecoded, b: TDecoded) => void = assertDeepEqual,
): void {
	for (const version of family.getSupportedFormats()) {
		describe(`version ${version}`, () => {
			const codec = family.resolve(version);
			// A common pattern to avoid validating the same portion of encoded data multiple times
			// is for a codec to either validate its data is in schema itself and not return `encodedSchema`,
			// or for it to not validate its own data but return an `encodedSchema` and let the caller use that.
			// This block makes sure we still validate the encoded data schema for codecs following the latter
			// pattern.
			const jsonCodec =
				codec.json.encodedSchema !== undefined
					? withSchemaValidation(codec.json.encodedSchema, codec.json, typeboxValidator)
					: codec.json;
			describe("can json roundtrip", () => {
				for (const includeStringification of [false, true]) {
					// biome-ignore format: https://github.com/biomejs/biome/issues/4202
					describe(
						includeStringification ? "with stringification" : "without stringification",
						() => {
							for (const [name, data, context] of encodingTestData.successes) {
								it(name, () => {
									// eslint-disable-next-line @typescript-eslint/no-non-null-assertion
									let encoded = jsonCodec.encode(data, context!);
									if (includeStringification) {
										encoded = JSON.parse(JSON.stringify(encoded));
									}
									// eslint-disable-next-line @typescript-eslint/no-non-null-assertion
									const decoded = jsonCodec.decode(encoded, context!);
									assertEquivalent(decoded, data);
								});
							}
						},
					);
				}
			});

			describe("can binary roundtrip", () => {
				for (const [name, data, context] of encodingTestData.successes) {
					it(name, () => {
						// eslint-disable-next-line @typescript-eslint/no-non-null-assertion
						const encoded = codec.binary.encode(data, context!);
						// eslint-disable-next-line @typescript-eslint/no-non-null-assertion
						const decoded = codec.binary.decode(encoded, context!);
						assertEquivalent(decoded, data);
					});
				}
			});

			const failureCases = encodingTestData.failures?.[version ?? "undefined"] ?? [];
			if (failureCases.length > 0) {
				describe("rejects malformed data", () => {
					for (const [name, encodedData, context] of failureCases) {
						it(name, () => {
							assert.throws(() =>
								// eslint-disable-next-line @typescript-eslint/no-non-null-assertion
								jsonCodec.decode(encodedData as JsonCompatible, context!),
							);
						});
					}
				});
			}
		});
	}
}

/**
 * Creates a change receiver function for passing to an `EditBuilder` which records the changes
 * applied via that editor and allows them to be queried via a function.
 * @param _changeFamily - this optional change family allows for type inference of `TChange` for
 * convenience, but is otherwise unused.
 * @returns a change receiver function and a function that will return all changes received
 */
export function testChangeReceiver<TChange>(
	_changeFamily?: ChangeFamily<ChangeFamilyEditor, TChange>,
): [
	changeReceiver: Parameters<ChangeFamily<ChangeFamilyEditor, TChange>["buildEditor"]>[1],
	getChanges: () => readonly TChange[],
] {
	const changes: TChange[] = [];
	const changeReceiver = (taggedChange: TaggedChange<TChange>): number =>
		changes.push(taggedChange.change);
	return [changeReceiver, () => [...changes]];
}

export function defaultRevisionMetadataFromChanges(
	changes: readonly TaggedChange<unknown>[],
): RevisionMetadataSource {
	return revisionMetadataSourceFromInfo(defaultRevInfosFromChanges(changes));
}

export function defaultRevInfosFromChanges(
	changes: readonly TaggedChange<unknown>[],
): RevisionInfo[] {
	const revInfos: RevisionInfo[] = [];
	const revisions = new Set<RevisionTag>();
	const rolledBackRevisions: RevisionTag[] = [];
	for (const change of changes) {
		// TODO: ADO#7366 assert to check if either all the changes have revision,
		// or that all of the changes have undefined revision.
		if (change.revision !== undefined) {
			revInfos.push({
				revision: change.revision,
				rollbackOf: change.rollbackOf,
			});

			revisions.add(change.revision);
			if (change.rollbackOf !== undefined) {
				rolledBackRevisions.push(change.rollbackOf);
			}
		}
	}

	rolledBackRevisions.reverse();
	for (const revision of rolledBackRevisions) {
		if (!revisions.has(revision)) {
			revInfos.push({ revision });
		}
	}

	return revInfos;
}

export interface DeltaParams {
	detachedFieldIndex?: DetachedFieldIndex;
	revision?: RevisionTag;
	global?: readonly DeltaDetachedNodeChanges[];
	rename?: readonly DeltaDetachedNodeRename[];
	build?: readonly DeltaDetachedNodeBuild[];
	destroy?: readonly DeltaDetachedNodeDestruction[];
}

export function applyTestDelta(
	delta: DeltaFieldMap,
	deltaProcessor: { acquireVisitor: () => DeltaVisitor },
	params?: DeltaParams,
): void {
	const { detachedFieldIndex, revision, global, rename, build, destroy } = params ?? {};
	const rootDelta = rootFromDeltaFieldMap(delta, global, rename, build, destroy);
	applyDelta(
		rootDelta,
		revision,
		deltaProcessor,
		detachedFieldIndex ??
			makeDetachedFieldIndex(undefined, testRevisionTagCodec, testIdCompressor),
	);
}

export function rootFromDeltaFieldMap(
	delta: DeltaFieldMap,
	global?: readonly DeltaDetachedNodeChanges[],
	rename?: readonly DeltaDetachedNodeRename[],
	build?: readonly DeltaDetachedNodeBuild[],
	destroy?: readonly DeltaDetachedNodeDestruction[],
): Mutable<DeltaRoot> {
	const rootDelta: Mutable<DeltaRoot> = { fields: delta };
	if (global !== undefined) {
		rootDelta.global = global;
	}
	if (rename !== undefined) {
		rootDelta.rename = rename;
	}
	if (build !== undefined) {
		rootDelta.build = build;
	}
	if (destroy !== undefined) {
		rootDelta.destroy = destroy;
	}
	return rootDelta;
}

export function createTestUndoRedoStacks(
	events: Listenable<TreeBranchEvents | CheckoutEvents>,
): {
	undoStack: RevertibleAlpha[];
	redoStack: RevertibleAlpha[];
	unsubscribe: () => void;
} {
	const undoStack: RevertibleAlpha[] = [];
	const redoStack: RevertibleAlpha[] = [];

	function onDispose(disposed: RevertibleAlpha): void {
		const redoIndex = redoStack.indexOf(disposed);
		if (redoIndex !== -1) {
			redoStack.splice(redoIndex, 1);
		} else {
			const undoIndex = undoStack.indexOf(disposed);
			if (undoIndex !== -1) {
				undoStack.splice(undoIndex, 1);
			}
		}
	}

	function onNewCommit(commit: CommitMetadata, getRevertible?: RevertibleAlphaFactory): void {
		if (getRevertible !== undefined) {
			const revertible = getRevertible(onDispose);
			if (commit.kind === CommitKind.Undo) {
				redoStack.push(revertible);
			} else {
				undoStack.push(revertible);
			}
		}
	}

	const unsubscribeFromChangedEvent = events.on("changed", onNewCommit);
	const unsubscribe = (): void => {
		unsubscribeFromChangedEvent();
		for (const revertible of undoStack) {
			revertible.dispose();
		}
		for (const revertible of redoStack) {
			revertible.dispose();
		}
	};
	return { undoStack, redoStack, unsubscribe };
}

export function assertIsSessionId(sessionId: string): SessionId {
	assertIsStableId(sessionId);
	return sessionId as SessionId;
}

export const testIdCompressor = createAlwaysFinalizedIdCompressor(
	assertIsSessionId("00000000-0000-4000-b000-000000000000"),
);
export function mintRevisionTag(): RevisionTag {
	return testIdCompressor.generateCompressedId();
}

export const testRevisionTagCodec = new RevisionTagCodec(testIdCompressor);

// Session ids used for the created trees' IdCompressors must be deterministic.
// TestTreeProviderLite does this by default.
// Test trees which manually create their data store runtime must set up their trees'
// session ids explicitly.
// Note: trees which simulate attach scenarios using the mocks should finalize ids created
// while detached. This is only relevant for attach scenarios as the mocks set up appropriate
// finalization when messages are processed.
const testSessionId = "beefbeef-beef-4000-8000-000000000001" as SessionId;

/**
 * Simple non-factory based wrapper around `new SharedTree` with test appropriate defaults.
 *
 * See TestTreeProvider, TestTreeProviderLite and TreeFactory for other ways to build trees.
 *
 * If what is needed is a view, see options to create one without making a SharedTree instance.
 */
export function treeTestFactory(
	options: {
		id?: string;
		runtime?: IFluidDataStoreRuntime;
		attributes?: IChannelAttributes;
		options?: SharedTreeOptions;
		telemetryContextPrefix?: string;
	} = {},
): SharedTree {
	return new SharedTree(
		options.id ?? "tree",
		options.runtime ??
			new MockFluidDataStoreRuntime({
				idCompressor: createIdCompressor(testSessionId),
				clientId: "test-client",
				id: "test",
			}),
		options.attributes ?? new TreeFactory({}).attributes,
		options.options ?? { jsonValidator: typeboxValidator },
		options.telemetryContextPrefix,
	);
}

/**
 * Given the TreeViewConfiguration, returns an uninitialized view.
 *
 * This works a much like the actual package public API as possible, while avoiding the actual SharedTree object.
 * This should allow realistic (app like testing) of all the simple-tree APIs.
 *
 * Typically, users will want to initialize the returned view with some content (thereby setting its schema) using `TreeView.initialize`.
 */
export function getView<const TSchema extends ImplicitFieldSchema>(
	config: TreeViewConfiguration<TSchema>,
	nodeKeyManager?: NodeKeyManager,
	logger?: ITelemetryLoggerExt,
): SchematizingSimpleTreeView<TSchema> {
	const checkout = createTreeCheckout(
		testIdCompressor,
		mintRevisionTag,
		testRevisionTagCodec,
		{
			forest: buildForest(),
			schema: new TreeStoredSchemaRepository(),
			logger,
		},
	);
	return new SchematizingSimpleTreeView<TSchema>(
		checkout,
		config,
		nodeKeyManager ?? new MockNodeKeyManager(),
	);
}

/**
 * Views the supplied checkout with the given schema.
 */
export function viewCheckout<const TSchema extends ImplicitFieldSchema>(
	checkout: TreeCheckout,
	config: TreeViewConfiguration<TSchema>,
): SchematizingSimpleTreeView<TSchema> {
	return new SchematizingSimpleTreeView<TSchema>(checkout, config, new MockNodeKeyManager());
}

/**
 * A mock implementation of `ITreeCheckout` that provides read access to the forest, and nothing else.
 */
export class MockTreeCheckout implements ITreeCheckout {
	public readonly breaker: Breakable = new Breakable("MockTreeCheckout");
	public constructor(
		public readonly forest: IForestSubscription,
		private readonly options?: {
			schema?: TreeStoredSchemaSubscription;
			editor?: ISharedTreeEditor;
		},
	) {}

	public viewWith<TRoot extends ImplicitFieldSchema>(
		config: TreeViewConfiguration<TRoot>,
	): TreeView<TRoot> {
		throw new Error("'viewWith' not implemented in MockTreeCheckout.");
	}

	public get storedSchema(): TreeStoredSchemaSubscription {
		if (this.options?.schema === undefined) {
			throw new Error("No schema provided to MockTreeCheckout.");
		}
		return this.options.schema;
	}
	public get editor(): ISharedTreeEditor {
		if (this.options?.editor === undefined) {
			throw new Error("No editor provided to MockTreeCheckout.");
		}
		return this.options.editor;
	}
	public get transaction(): Transactor {
		throw new Error("'transaction' property not implemented in MockTreeCheckout.");
	}
	public get events(): Listenable<CheckoutEvents> {
		throw new Error("'events' property not implemented in MockTreeCheckout.");
	}
	public get rootEvents(): Listenable<AnchorSetRootEvents> {
		throw new Error("'rootEvents' property not implemented in MockTreeCheckout.");
	}

	public branch(): ITreeCheckoutFork {
		throw new Error("Method 'fork' not implemented in MockTreeCheckout.");
	}
	public merge(view: unknown, disposeView?: unknown): void {
		throw new Error("Method 'merge' not implemented in MockTreeCheckout.");
	}
	public rebase(view: ITreeCheckoutFork): void {
		throw new Error("Method 'rebase' not implemented in MockTreeCheckout.");
	}
	public updateSchema(newSchema: TreeStoredSchema): void {
		throw new Error("Method 'updateSchema' not implemented in MockTreeCheckout.");
	}
	public getRemovedRoots(): [string | number | undefined, number, JsonableTree][] {
		throw new Error("Method 'getRemovedRoots' not implemented in MockTreeCheckout.");
	}
	public locate(anchor: Anchor): AnchorNode | undefined {
		throw new Error("Method 'locate' not implemented in MockTreeCheckout.");
	}
}

export function validateUsageError(expectedErrorMsg: string | RegExp): (error: Error) => true {
	return (error: Error) => {
		assert(error instanceof UsageError);
		if (
			typeof expectedErrorMsg === "string"
				? error.message !== expectedErrorMsg
				: !expectedErrorMsg.test(error.message)
		) {
			throw new Error(
				`Unexpected assertion thrown\nActual: ${error.message}\nExpected: ${expectedErrorMsg}`,
			);
		}
		return true;
	};
}

function normalizeNewFieldContent(
	content: readonly ITreeCursorSynchronous[] | ITreeCursorSynchronous | undefined,
): ITreeCursorSynchronous {
	if (content === undefined) {
		return cursorForMapTreeField([]);
	}

	if (isReadonlyArray(content)) {
		return cursorForMapTreeField(content.map((c) => mapTreeFromCursor(c)));
	}

	if (content.mode === CursorLocationType.Fields) {
		return content;
	}

	return cursorForMapTreeField([mapTreeFromCursor(content)]);
}

/**
 * Convenience helper for performing a "move" edit where the source and destination field are the same.
 */
export function moveWithin(
	editor: IDefaultEditBuilder,
	field: FieldUpPath,
	sourceIndex: number,
	count: number,
	destIndex: number,
) {
	editor.move(field, sourceIndex, count, field, destIndex);
}<|MERGE_RESOLUTION|>--- conflicted
+++ resolved
@@ -160,16 +160,13 @@
 import type { Transactor } from "../shared-tree-core/index.js";
 // eslint-disable-next-line import/no-internal-modules
 import type { FieldChangeDelta } from "../feature-libraries/modular-schema/fieldChangeHandler.js";
-import { TreeFactory, configuredSharedTree } from "../treeFactory.js";
+import { TreeFactory, configuredSharedTree, configuredSharedTree } from "../treeFactory.js";
 import type { ISharedObject } from "@fluidframework/shared-object-base/internal";
-<<<<<<< HEAD
-=======
 import { JsonAsTree } from "../jsonDomainSchema.js";
 import {
 	MockContainerRuntimeFactoryWithOpBunching,
 	type MockContainerRuntimeWithOpBunching,
 } from "./mocksForOpBunching.js";
->>>>>>> 35847b5f
 
 // Testing utilities
 
@@ -371,14 +368,7 @@
 	readonly setConnected: (connectionState: boolean) => void;
 }
 
-<<<<<<< HEAD
-// TODO: use ITreePrivate
-export type SharedTreeWithConnectionStateSetter = SharedTree &
-	ConnectionSetter &
-	ISharedObject;
-=======
 export type SharedTreeWithConnectionStateSetter = ISharedTree & ConnectionSetter;
->>>>>>> 35847b5f
 
 /**
  * A test helper class that creates one or more SharedTrees connected to mock services.
