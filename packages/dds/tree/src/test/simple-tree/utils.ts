--- conflicted
+++ resolved
@@ -11,15 +11,8 @@
 	getSchemaAndPolicy,
 } from "../../feature-libraries/index.js";
 import {
-<<<<<<< HEAD
-	SchematizingSimpleTreeView,
-	type ITreeCheckoutFork,
-} from "../../shared-tree/index.js";
-import {
-=======
 	isTreeNode,
 	isTreeNodeSchemaClass,
->>>>>>> 425111e5
 	mapTreeFromNodeData,
 	type ImplicitFieldSchema,
 	type InsertableTreeFieldFromImplicitField,
@@ -36,6 +29,10 @@
 // eslint-disable-next-line import/no-internal-modules
 import { toFlexSchema } from "../../simple-tree/toFlexSchema.js";
 import { flexTreeFromForest, testIdCompressor, testRevisionTagCodec } from "../utils.js";
+import {
+	type ITreeCheckoutFork,
+	SchematizingSimpleTreeView,
+} from "../../shared-tree/index.js";
 
 /**
  * Initializes a node with the given schema and content.
