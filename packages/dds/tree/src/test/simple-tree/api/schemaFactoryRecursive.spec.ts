/*!
 * Copyright (c) Microsoft Corporation and contributors. All rights reserved.
 * Licensed under the MIT License.
 */

/* eslint-disable @typescript-eslint/no-non-null-assertion */

import { strict as assert } from "node:assert";

import { createIdCompressor } from "@fluidframework/id-compressor/internal";
import { MockFluidDataStoreRuntime } from "@fluidframework/test-runtime-utils/internal";

import {
	type FieldSchema,
	type InsertableTreeNodeFromImplicitAllowedTypes,
	type NodeFromSchema,
	TreeViewConfiguration,
	type TreeNodeFromImplicitAllowedTypes,
	type TreeView,
	SchemaFactory,
	type InternalTreeNode,
	type FlexListToUnion,
	type ApplyKindInput,
	type NodeBuilderData,
	SchemaFactoryAlpha,
} from "../../../simple-tree/index.js";
import {
	allowUnused,
	type ValidateRecursiveSchema,
	// eslint-disable-next-line import/no-internal-modules
} from "../../../simple-tree/api/schemaFactoryRecursive.js";
import type {
	FieldSchemaUnsafe,
	InsertableTreeFieldFromImplicitFieldUnsafe,
	InsertableTreeNodeFromImplicitAllowedTypesUnsafe,
	TreeFieldFromImplicitFieldUnsafe,
	TreeNodeFromImplicitAllowedTypesUnsafe,
	// eslint-disable-next-line import/no-internal-modules
} from "../../../simple-tree/api/typesUnsafe.js";
import { SharedTree } from "../../../treeFactory.js";
import type {
	areSafelyAssignable,
	requireAssignableTo,
	requireTrue,
	requireFalse,
} from "../../../util/index.js";

import { hydrate } from "../utils.js";

// TODO:
// Ensure the following have tests:
// Recursive
// Co-Recursive
// Regular under recursive.
// Recursive under regular.
// All of the above for insertable and node APIs.
// All of the above package exported schema with API extractor.
// Ensure implicit construction and explicit construction work in all the above (or implicit fails to build in some cases (but only shallowly) and everything else works )
// Recursion through ImplicitAllowedTypes (part of co-recursion)
// Recursion through ImplicitFieldSchema (part of union and as part of co-recursion)

const sf = new SchemaFactory("recursive");

describe("SchemaFactory Recursive methods", () => {
	describe("objectRecursive", () => {
		it("End-to-end with recursive object", () => {
			const schema = new SchemaFactory("com.example");

			/**
			 * Example Recursive type
			 */
			class Box extends schema.objectRecursive("Box", {
				/**
				 * Doc comment on a schema based field. Intellisense should work when referencing the field.
				 */
				text: schema.string,
				/**
				 * Example optional field.
				 * Works the same as before.
				 */
				child: schema.optionalRecursive([() => Box]),
			}) {}
			{
				type _check = ValidateRecursiveSchema<typeof Box>;
			}

			const config = new TreeViewConfiguration({ schema: Box });

			const tree = SharedTree.create(
				new MockFluidDataStoreRuntime({
					idCompressor: createIdCompressor(),
					registry: [SharedTree.getFactory()],
				}),
				"tree",
			);

			const view: TreeView<typeof Box> = tree.viewWith(config);
			view.initialize(new Box({ text: "hi", child: undefined }));

			assert.equal(view.root?.text, "hi");

			const stuff: undefined | Box = view.root.child;

			assert.equal(stuff, undefined);

			view.root.child = new Box({
				text: "hi2",
				child: new Box({ text: "hi3", child: new Box({ text: "hi4", child: undefined }) }),
			});

			{
				type _check1 = requireAssignableTo<undefined, typeof view.root.child.child>;
				type _check2 = requireAssignableTo<Box, typeof view.root.child.child>;
			}

			const stuff2 = view.root.child?.child?.child;

			assert.equal(stuff2?.text, "hi4");
		});

		it("object with optional recursive field", () => {
			class ObjectRecursive extends sf.objectRecursive("Object", {
				x: sf.optionalRecursive([() => ObjectRecursive]),
			}) {}
			{
				type _check = ValidateRecursiveSchema<typeof ObjectRecursive>;
			}

			type XSchema = typeof ObjectRecursive.info.x;
			type Field2 = XSchema extends FieldSchema<infer Kind, infer Types>
				? ApplyKindInput<TreeNodeFromImplicitAllowedTypes<Types>, Kind, false>
				: "Not a FieldSchema";
			type XTypes = XSchema extends FieldSchemaUnsafe<infer Kind, infer Types>
				? Types
				: "Not A FieldSchemaUnsafe";
			type Field3 = TreeNodeFromImplicitAllowedTypes<XTypes>;
			type Field4 = FlexListToUnion<XTypes>;
			type _check1 = requireTrue<areSafelyAssignable<Field3, ObjectRecursive>>;
			type _check2 = requireTrue<areSafelyAssignable<Field4, typeof ObjectRecursive>>;

			type Insertable = InsertableTreeNodeFromImplicitAllowedTypes<typeof ObjectRecursive>;
			type _checkInsertable = requireTrue<areSafelyAssignable<Insertable, ObjectRecursive>>;
			type Constructable = NodeFromSchema<typeof ObjectRecursive>;
			type _checkConstructable = requireTrue<
				areSafelyAssignable<Constructable, ObjectRecursive>
			>;
			type Child = ObjectRecursive["x"];
			type _checkChild = requireTrue<areSafelyAssignable<Child, ObjectRecursive | undefined>>;
			type Constructor = ConstructorParameters<typeof ObjectRecursive>;
			type _checkConstructor = requireTrue<
				areSafelyAssignable<
					Constructor,
					[
						| {
								readonly x?: ObjectRecursive;
						  }
						| InternalTreeNode,
					]
				>
			>;

			const tree = hydrate(ObjectRecursive, new ObjectRecursive({ x: undefined }));

			const data = Reflect.ownKeys(tree);
			// TODO: are empty optional fields supposed to show up as keys in simple-tree? They currently are included, but maybe thats a bug?
			// Currently optional fields must be provided explicitly when constructing nodes, but this is planned to change (with default field defaults), which will make it seem less like the should be included.
			// Additionally all the lower level abstractions omit empty fields when iterating (especially map nodes which would be infinite if they didn't): if this layer is supposed to differ it should be explicit about it.
			assert.deepEqual(data, ["x"]);

			tree.x = new ObjectRecursive({ x: undefined });

			tree.x = tree.x?.x?.x?.x ?? new ObjectRecursive({ x: undefined });

			const tree2 = hydrate(
				ObjectRecursive,
				new ObjectRecursive({ x: new ObjectRecursive({ x: undefined }) }),
			);
		});

		it("object with required recursive field", () => {
			class ObjectRecursive extends sf.objectRecursive("Object", {
				x: sf.requiredRecursive([() => ObjectRecursive, sf.number]),
			}) {}
			{
				type _check = ValidateRecursiveSchema<typeof ObjectRecursive>;
			}

			type XSchema = typeof ObjectRecursive.info.x;
			type Field2 = XSchema extends FieldSchema<infer Kind, infer Types>
				? ApplyKindInput<TreeNodeFromImplicitAllowedTypes<Types>, Kind, false>
				: "Not a FieldSchema";
			type XTypes = XSchema extends FieldSchemaUnsafe<infer Kind, infer Types>
				? Types
				: "Not A FieldSchemaUnsafe";
			type Field3 = TreeNodeFromImplicitAllowedTypes<XTypes>;
			type Field4 = FlexListToUnion<XTypes>;
			type _check1 = requireTrue<areSafelyAssignable<Field3, ObjectRecursive | number>>;
			type _check2 = requireTrue<
				areSafelyAssignable<Field4, typeof ObjectRecursive | typeof sf.number>
			>;

			type Insertable = InsertableTreeNodeFromImplicitAllowedTypes<typeof ObjectRecursive>;
			type _checkInsertable = requireTrue<areSafelyAssignable<Insertable, ObjectRecursive>>;
			type Constructable = NodeFromSchema<typeof ObjectRecursive>;
			type _checkConstructable = requireTrue<
				areSafelyAssignable<Constructable, ObjectRecursive>
			>;
			type Child = ObjectRecursive["x"];
			type _checkChild = requireTrue<areSafelyAssignable<Child, ObjectRecursive | number>>;
			type Constructor = ConstructorParameters<typeof ObjectRecursive>;
			type _checkConstructor = requireTrue<
				areSafelyAssignable<
					Constructor,
					[
						| {
								readonly x: ObjectRecursive | number;
						  }
						| InternalTreeNode,
					]
				>
			>;
			type _checkConstructor2 = requireFalse<
				areSafelyAssignable<
					Constructor,
					[
						| {
								readonly x?: ObjectRecursive | number;
						  }
						| InternalTreeNode,
					]
				>
			>;

			const tree = hydrate(
				ObjectRecursive,
				new ObjectRecursive({ x: new ObjectRecursive({ x: 42 }) }),
			);
		});

		it("other under recursive object", () => {
			class Other extends sf.object("Other", {
				y: sf.number,
			}) {}
			class ObjectRecursive extends sf.objectRecursive("Object", {
				x: sf.optionalRecursive([() => ObjectRecursive]),
				a: Other,
				b: [Other],
				c: [() => Other],
				d: sf.optional(Other),
				e: sf.optional([() => Other]),
			}) {}
			{
				type _check = ValidateRecursiveSchema<typeof ObjectRecursive>;
			}

			// Explicit construction under recursive type
			const tree2 = hydrate(
				ObjectRecursive,
				new ObjectRecursive({
					x: undefined,
					a: new Other({ y: 5 }),
					b: new Other({ y: 5 }),
					c: new Other({ y: 5 }),
					d: new Other({ y: 5 }),
					e: new Other({ y: 5 }),
				}),
			);

			// implicit construction under recursive type
			const tree3 = hydrate(
				ObjectRecursive,
				new ObjectRecursive({
					x: undefined,
					a: { y: 5 },
					b: { y: 5 },
					c: { y: 5 },
					d: { y: 5 },
					e: { y: 5 },
				}),
			);
		});

		it("array under recursive object", () => {
			class Other extends sf.array("Other", sf.number) {}
			class ObjectRecursive extends sf.objectRecursive("Object", {
				x: sf.optionalRecursive([() => ObjectRecursive]),
				a: Other,
				b: [Other],
				c: [() => Other],
				d: sf.optional(Other),
				e: sf.optional([() => Other]),
			}) {}
			{
				type _check = ValidateRecursiveSchema<typeof ObjectRecursive>;
			}

			// Explicit construction under recursive type
			const tree2 = hydrate(
				ObjectRecursive,
				new ObjectRecursive({
					x: undefined,
					a: new Other([5]),
					b: new Other([5]),
					c: new Other([5]),
					d: new Other([5]),
					e: new Other([5]),
				}),
			);

			// implicit construction under recursive type
			const tree3 = hydrate(
				ObjectRecursive,
				new ObjectRecursive({
					x: undefined,
					a: [5],
					b: [5],
					c: [5],
					d: [5],
					e: [5],
				}),
			);
		});

		it("object nested construction", () => {
			class ObjectRecursive extends sf.objectRecursive("Object", {
				x: sf.optionalRecursive([() => ObjectRecursive]),
			}) {}
			{
				type _check = ValidateRecursiveSchema<typeof ObjectRecursive>;
			}

			{
				const field = ObjectRecursive.info.x;
				type Field = typeof field;
				type IC = (typeof ObjectRecursive)["implicitlyConstructable"];
				type Xa = TreeFieldFromImplicitFieldUnsafe<Field>;
				type Xb = InsertableTreeFieldFromImplicitFieldUnsafe<Field>;

				type AllowedTypes = Field["allowedTypes"];
				type X2a = TreeNodeFromImplicitAllowedTypesUnsafe<AllowedTypes>;
				type X2b = InsertableTreeNodeFromImplicitAllowedTypesUnsafe<AllowedTypes>;
			}

			const tree = hydrate(ObjectRecursive, new ObjectRecursive({ x: undefined }));

			tree.x = new ObjectRecursive({ x: undefined });
			// tree.x = new ObjectRecursive({ x: { x: undefined } });
			// tree.x = new ObjectRecursive({ x: { x: { x: { x: { x: undefined } } } } });

			tree.x = new ObjectRecursive({ x: undefined });
			tree.x = new ObjectRecursive({ x: new ObjectRecursive({ x: undefined }) });
			tree.x = new ObjectRecursive({
				x: new ObjectRecursive({ x: new ObjectRecursive({ x: undefined }) }),
			});

			tree.x = tree.x?.x?.x?.x ?? new ObjectRecursive({ x: undefined });
		});

		it("co-recursive objects with implicit field", () => {
			class A extends sf.objectRecursive("A", {
				a: sf.optionalRecursive([() => B]),
			}) {}
			{
				type _check = ValidateRecursiveSchema<typeof A>;
			}

			class B extends sf.object("B", {
				// Implicit required field
				b: A,
			}) {}

			{
				const tree = hydrate(B, { b: new A({ a: undefined }) });
				assert.equal(tree.b.a, undefined);
			}

			{
				const tree = hydrate(B, new B({ b: new A({ a: undefined }) }));
				assert.equal(tree.b.a, undefined);
			}

			{
				const tree = hydrate(A, new A({ a: undefined }));
				assert.equal(tree.a, undefined);
			}

			{
				const tree = hydrate(A, new A({ a: new B({ b: new A({ a: undefined }) }) }));
				assert.equal(tree.a!.b.a, undefined);
			}

			{
				const tree = hydrate(A, new A({ a: { b: new A({ a: undefined }) } }));
				assert.equal(tree.a!.b.a, undefined);
			}
		});

		it("co-recursive objects with explicit non-recursive field", () => {
			class A extends sf.objectRecursive("A", {
				a: sf.optionalRecursive([() => B]),
			}) {}
			{
				type _check = ValidateRecursiveSchema<typeof A>;
			}

			class B extends sf.object("B", {
				b: sf.optional(A),
			}) {}

			{
				const tree = hydrate(B, { b: new A({ a: undefined }) });
				assert.equal(tree.b!.a, undefined);
			}

			{
				const tree = hydrate(B, new B({ b: new A({ a: undefined }) }));
				assert.equal(tree.b!.a, undefined);
			}

			{
				const tree = hydrate(A, new A({ a: undefined }));
				assert.equal(tree.a, undefined);
			}

			{
				const tree = hydrate(A, new A({ a: new B({ b: new A({ a: undefined }) }) }));
				assert.equal(tree.a!.b!.a, undefined);
			}

			{
				const tree = hydrate(A, new A({ a: { b: new A({ a: undefined }) } }));
				assert.equal(tree.a!.b!.a, undefined);
			}
		});

		it("recursive object with implicit recursive field", () => {
			class A extends sf.objectRecursive("A", {
				a: [() => B, sf.number],
			}) {}
			{
				type _check = ValidateRecursiveSchema<typeof A>;
			}

			class B extends sf.object("B", {
				b: sf.optional(A),
			}) {}

			{
				const tree = hydrate(B, { b: new A({ a: 5 }) });
				assert.equal(tree.b!.a, 5);
			}

			{
				const tree = hydrate(A, new A({ a: 5 }));
				assert.equal(tree.a, 5);
			}

			{
				const tree = hydrate(A, new A({ a: new B({ b: new A({ a: 6 }) }) }));
				assert.equal((tree.a as B).b!.a, 6);
			}
		});

		it("Node schema metadata", () => {
			const factory = new SchemaFactoryAlpha("");

			class Foo extends factory.objectRecursive(
				"Foo",
				{ bar: [() => Bar] },
				{
					metadata: {
						description: "A recursive object called Foo",
						custom: { baz: true },
					},
				},
			) {}
			class Bar extends factory.objectRecursive(
				"Bar",
				{ foo: [() => Foo] },
				{
					metadata: {
						description: "A recursive object called Bar",
						custom: { baz: false },
					},
				},
			) {}

			assert.deepEqual(Foo.metadata, {
				description: "A recursive object called Foo",
				custom: { baz: true },
			});
			assert.deepEqual(Bar.metadata, {
				description: "A recursive object called Bar",
				custom: { baz: false },
			});
		});
	});
	describe("ValidateRecursiveSchema", () => {
		it("Valid cases", () => {
			{
				class Test extends sf.arrayRecursive("Test", [() => Test]) {}
				type _check = ValidateRecursiveSchema<typeof Test>;
			}

			{
				class Test extends sf.objectRecursive("Test", {
					x: sf.optionalRecursive([() => Test]),
				}) {}
				type _check = ValidateRecursiveSchema<typeof Test>;
			}

			{
				class Test extends sf.mapRecursive("Test", [() => Test]) {}
				type _check = ValidateRecursiveSchema<typeof Test>;
			}
		});

		it("Invalid cases", () => {
			{
				// @ts-expect-error Missing [] around allowed types.
				class Test extends sf.arrayRecursive("Test", () => Test) {}
				// @ts-expect-error Missing [] around allowed types.
				type _check = ValidateRecursiveSchema<typeof Test>;
			}

			{
				// @ts-expect-error Objects take a record type with fields, not a field directly.
				class Test extends sf.objectRecursive("Test", sf.optionalRecursive([() => Test])) {}
				// @ts-expect-error Objects take a record type with fields, not a field directly.
				type _check = ValidateRecursiveSchema<typeof Test>;
			}

			{
				// @ts-expect-error 'MapRecursive' is referenced directly or indirectly in its own base expression.
				class MapRecursive extends sf.mapRecursive(
					"Test",
					// @ts-expect-error Maps accept allowed types, not field schema.
					sf.optionalRecursive([() => MapRecursive]),
				) {}
				// @ts-expect-error Maps accept allowed types, not field schema.
				type _check = ValidateRecursiveSchema<typeof MapRecursive>;
			}
		});

<<<<<<< HEAD
		it("AllowUnused", () => {
			{
				class Test extends sf.arrayRecursive("Test", [() => Test]) {}
				allowUnused<ValidateRecursiveSchema<typeof Test>>();
			}

			{
				class Test extends sf.arrayRecursive("Test", () => Test) {}
				// @ts-expect-error Missing [] around allowed types.
				allowUnused<ValidateRecursiveSchema<typeof Test>>();
=======
		it("Invalid undetected case ", () => {
			// Any should be rejected to help ensure builds which allow implicit any allowed error on schema which implicitly produce `any`.
			{
				// eslint-disable-next-line @typescript-eslint/no-explicit-any
				type _check = ValidateRecursiveSchema<any>;
>>>>>>> 069ac59f
			}
		});
	});

	describe("arrayRecursive", () => {
		it("simple", () => {
			class ArrayRecursive extends sf.arrayRecursive("List", [() => ArrayRecursive]) {}
			{
				type _check = ValidateRecursiveSchema<typeof ArrayRecursive>;
			}
			// Explicit constructor call
			{
				const data: ArrayRecursive = hydrate(ArrayRecursive, new ArrayRecursive([]));
				assert.deepEqual([...data], []);
			}
			// Nested
			{
				const data: ArrayRecursive = hydrate(
					ArrayRecursive,
					new ArrayRecursive([new ArrayRecursive([])]),
				);
				assert.equal(data.length, 1);
				assert.deepEqual([...data[0]], []);

				type T = InsertableTreeNodeFromImplicitAllowedTypes<typeof ArrayRecursive>;
				// @ts-expect-error ListRecursive should not be implicitly constructable (for now).
				const _check: T = [];
				// Only explicitly constructed recursive lists are currently allowed:
				type _check = requireTrue<areSafelyAssignable<T, ArrayRecursive>>;

				data.insertAtEnd(new ArrayRecursive([]));

				data[0].insertAtEnd(new ArrayRecursive([]));
			}
		});

		it("co-recursive", () => {
			class A extends sf.arrayRecursive("A", [() => B]) {}
			{
				type _check = ValidateRecursiveSchema<typeof A>;
			}
			class B extends sf.arrayRecursive("B", A) {}
			{
				type _check = ValidateRecursiveSchema<typeof B>;
			}
			// Explicit constructor call
			{
				const data: A = hydrate(A, new A([]));
				assert.deepEqual([...data], []);
			}
		});

		it("co-recursive with object", () => {
			class A extends sf.arrayRecursive("A", [() => B]) {}
			{
				type _check = ValidateRecursiveSchema<typeof A>;
			}
			class B extends sf.objectRecursive("B", { x: A }) {}
			{
				type _check = ValidateRecursiveSchema<typeof B>;
			}
			// Explicit constructor call
			{
				const data: A = hydrate(A, new A([]));
				assert.deepEqual([...data], []);
			}
		});

		it("co-recursive with object first", () => {
			class B extends sf.objectRecursive("B", { x: [() => A] }) {}
			{
				type _check = ValidateRecursiveSchema<typeof B>;
			}
			// It is interesting this compiles using "array" and does not need to be "arrayRecursive".
			// It is unclear if this should be considered supported, but it is currently working.
			// TODO: Determine exactly which cases like this work, why, and document they are supported.
			class A extends sf.array("A", B) {}
			// Explicit constructor call
			{
				const data: A = hydrate(A, new A([]));
				assert.deepEqual([...data], []);
			}
		});

		it("co-recursive object with out of line non-lazy subclassed array", () => {
			class TheArray extends sf.arrayRecursive("FooList", [() => Foo]) {}
			{
				type _check = ValidateRecursiveSchema<typeof TheArray>;
			}
			class Foo extends sf.objectRecursive("Foo", {
				fooList: TheArray,
			}) {}
			{
				type _check = ValidateRecursiveSchema<typeof Foo>;
			}
		});

		it("recursive with subclassed array", () => {
			class FooList extends sf.arrayRecursive("FooList", [() => FooList]) {}
		});

		it("Node schema metadata", () => {
			const factory = new SchemaFactoryAlpha("");

			class Foos extends sf.arrayRecursive("FooList", [() => Foo]) {}
			{
				type _check = ValidateRecursiveSchema<typeof Foos>;
			}
			class Foo extends factory.objectRecursive("Foo", {
				fooList: Foos,
			}) {}
			{
				type _check = ValidateRecursiveSchema<typeof Foo>;
			}
			class FooList extends factory.arrayRecursive("FooList", [() => Foo], {
				metadata: {
					description: "A recursive list",
					custom: { baz: true },
				},
			}) {}
			{
				type _check = ValidateRecursiveSchema<typeof FooList>;
			}

			assert.deepEqual(FooList.metadata, {
				description: "A recursive list",
				custom: { baz: true },
			});
		});
	});

	describe("mapRecursive", () => {
		class MapRecursive extends sf.mapRecursive("Map", [() => MapRecursive]) {}
		{
			type _check = ValidateRecursiveSchema<typeof MapRecursive>;
		}

		it("basic use", () => {
			const node = hydrate(MapRecursive, new MapRecursive([]));
			const data = [...node];
			assert.deepEqual(data, []);

			// Nested
			{
				type TInsert = InsertableTreeNodeFromImplicitAllowedTypes<typeof MapRecursive>;
				const _check: TInsert = new MapRecursive([]);

				// Only explicitly constructed recursive maps are currently allowed:
				type _check1 = requireTrue<areSafelyAssignable<TInsert, MapRecursive>>;

				// Check constructor
				type TBuild = NodeBuilderData<typeof MapRecursive>;
				type _check2 = requireAssignableTo<MapRecursive, TBuild>;
				type _check3 = requireAssignableTo<[], TBuild>;
				type _check4 = requireAssignableTo<[[string, TInsert]], TBuild>;
			}

			node.set("x", new MapRecursive([]));

			node.get("x")?.set("x", new MapRecursive(new Map()));
		});

		it("constructors", () => {
			const fromIterator = new MapRecursive([["x", new MapRecursive()]]);
			const fromMap = new MapRecursive(new Map([["x", new MapRecursive()]]));
			const fromObject = new MapRecursive({ x: new MapRecursive() });

			const fromNothing = new MapRecursive();
			const fromUndefined = new MapRecursive(undefined);

			// If supporting implicit construction, these would work:
			// @ts-expect-error Implicit construction disabled
			const fromNestedNeverArray = new MapRecursive({ x: [] });
			// @ts-expect-error Implicit construction disabled
			const fromNestedObject = new MapRecursive({ x: { x: [] } });
		});

		it("Node schema metadata", () => {
			const factory = new SchemaFactoryAlpha("");

			class Foos extends sf.arrayRecursive("FooList", [() => Foo]) {}
			{
				type _check = ValidateRecursiveSchema<typeof Foos>;
			}
			class Foo extends factory.objectRecursive("Foo", {
				fooList: Foos,
			}) {}
			{
				type _check = ValidateRecursiveSchema<typeof Foo>;
			}

			class FooList extends factory.mapRecursive("FooList", [() => Foo], {
				metadata: {
					description: "A recursive map",
					custom: { baz: true },
				},
			}) {}
			{
				type _check = ValidateRecursiveSchema<typeof FooList>;
			}

			assert.deepEqual(FooList.metadata, {
				description: "A recursive map",
				custom: { baz: true },
			});
		});
	});

	it("recursive under non-recursive", () => {
		class ArrayRecursive extends sf.arrayRecursive("List", [() => ArrayRecursive]) {}
		{
			type _check = ValidateRecursiveSchema<typeof ArrayRecursive>;
		}
		class Root extends sf.object("Root", {
			r: ArrayRecursive,
		}) {}

		const r = hydrate(Root, { r: new ArrayRecursive([]) });
		assert.deepEqual([...r.r], []);
	});

	/**
	 * {@link ValidateRecursiveSchema} documents some specific patterns for how to write recursive schema.
	 * These patterns are not required for correct runtime behavior: they exist entirely to mitigate compiler limitations and bugs.
	 *
	 * This collection of tests, which violate these patterns, exists to help keep an eye on how these bugs are interacting with our schema.
	 *
	 * They help detect when changes (code, tooling or configuration) impact what compiles.
	 * This serves a few main purposes:
	 * 1. Changes to these tests can indicate when it might be worth making extra checks for similar supported cases to ensure they still compile.
	 * 2. Make it easier to communicate to customers which might have accidentally used these unsupported patterns when and how they might need to adjust their code.
	 * 3. Detect if/when the TypeScript compiler changes and starts to support these patterns to possibly enable out schema to explicitly allow them.
	 *
	 * Currently this collection of test cases covers one specific edge case: schema which do not use explicit sub-classing.
	 * Our current guidance says this pattern is not supported for recursive schema.
	 *
	 * These patterns also [break type safety in .d.ts generation](https://github.com/microsoft/TypeScript/issues/55832):
	 * this is one of the reasons they are not supported.
	 * The import-testing package has test coverage for this aspect.
	 * They also have poorer error quality and IntelliSense (for example the compiler and IntelliSense disagree on which are valid).
	 *
	 * These tests are all about the typing.
	 * They mostly check which cases TypeScript gives "referenced directly or indirectly in its own base expression" errors.
	 */
	describe("Use of recursive schema without explicit sub-classing", () => {
		it("recursive with non-subclassed array", () => {
			const FooList = sf.arrayRecursive("FooList", [() => FooList]);
		});

		it("co-recursive object with out of line non-lazy array", () => {
			// @ts-expect-error co-recursive arrays without named subclass cause "referenced directly or indirectly in its own base expression" errors.
			const TheArray = sf.arrayRecursive("FooList", [() => Foo]);
			{
				// In this case the error above does not cause ValidateRecursiveSchema to fail to compile.
				// It's interesting that is not consistent with the other cases below,
				// but doesn't seem to matter from a customer perspective since they already have a compile error, and other than that error,
				// nothing else is wrong (the schema would work fine at runtime).
				type _check = ValidateRecursiveSchema<typeof TheArray>;
			}

			// @ts-expect-error due to error above
			class Foo extends sf.objectRecursive("Foo", {
				fooList: TheArray,
			}) {}
			{
				// @ts-expect-error due to error above
				type _check = ValidateRecursiveSchema<typeof Foo>;
			}
		});

		it("co-recursive object with inline array", () => {
			// @ts-expect-error Inline co-recursive arrays without named subclass cause "referenced directly or indirectly in its own base expression" errors.
			class Foo extends sf.objectRecursive("Foo", {
				// @ts-expect-error due to error above
				fooList: sf.arrayRecursive("FooList", [() => Foo]),
			}) {}
			{
				// @ts-expect-error due to error above
				type _check = ValidateRecursiveSchema<typeof Foo>;
			}
		});

		it("co-recursive object with inline array class ", () => {
			// @ts-expect-error Inlining an anonymous class does not help
			class Foo extends sf.objectRecursive("Foo", {
				// @ts-expect-error Implicit any due to error above
				fooList: class extends sf.arrayRecursive("FooList", [() => Foo]) {},
			}) {}
			{
				// @ts-expect-error due to error above
				type _check = ValidateRecursiveSchema<typeof Foo>;
			}
		});

		it("co-recursive object with inline array lazy", () => {
			class Foo extends sf.objectRecursive("Foo", {
				fooList: [() => sf.arrayRecursive("FooList", [() => Foo])],
			}) {}
			{
				type _check = ValidateRecursiveSchema<typeof Foo>;
			}
		});

		it("co-recursive map with inline array", () => {
			// @ts-expect-error Inline non-lazy co-recursive arrays cause "referenced directly or indirectly in its own base expression" errors.
			class Foo extends sf.mapRecursive(
				"Foo",
				// @ts-expect-error Implicit any due to error above
				sf.arrayRecursive("FooList", [() => Foo]),
			) {}
			{
				// @ts-expect-error due to error above
				type _check = ValidateRecursiveSchema<typeof Foo>;
			}
		});

		it("co-recursive map with inline array lazy", () => {
			class Foo extends sf.mapRecursive("Foo", [
				() => sf.arrayRecursive("FooList", [() => Foo]),
			]) {}
			{
				type _check = ValidateRecursiveSchema<typeof Foo>;
			}
		});

		it("co-recursive array with inline array", () => {
			// @ts-expect-error Inline non-lazy co-recursive arrays cause "referenced directly or indirectly in its own base expression" errors.
			class Foo extends sf.arrayRecursive(
				"Foo",
				// @ts-expect-error Implicit any due to error above
				sf.arrayRecursive("FooList", [() => Foo]),
			) {}
			{
				// @ts-expect-error due to error above
				type _check = ValidateRecursiveSchema<typeof Foo>;
			}
		});

		it("co-recursive array with inline array lazy", () => {
			class Foo extends sf.arrayRecursive("Foo", [
				() => sf.arrayRecursive("FooList", [() => Foo]),
			]) {}
			{
				type _check = ValidateRecursiveSchema<typeof Foo>;
			}
		});

		it("co-recursive map with inline map", () => {
			class Foo extends sf.mapRecursive("Foo", sf.mapRecursive("FooList", [() => Foo])) {}
			{
				type _check = ValidateRecursiveSchema<typeof Foo>;
			}
		});

		it("co-recursive map with inline map lazy", () => {
			class Foo extends sf.mapRecursive("Foo", [
				() => sf.mapRecursive("FooList", [() => Foo]),
			]) {}
			{
				type _check = ValidateRecursiveSchema<typeof Foo>;
			}
		});
	});
});<|MERGE_RESOLUTION|>--- conflicted
+++ resolved
@@ -542,7 +542,6 @@
 			}
 		});
 
-<<<<<<< HEAD
 		it("AllowUnused", () => {
 			{
 				class Test extends sf.arrayRecursive("Test", [() => Test]) {}
@@ -553,13 +552,14 @@
 				class Test extends sf.arrayRecursive("Test", () => Test) {}
 				// @ts-expect-error Missing [] around allowed types.
 				allowUnused<ValidateRecursiveSchema<typeof Test>>();
-=======
+			}
+		});
+
 		it("Invalid undetected case ", () => {
 			// Any should be rejected to help ensure builds which allow implicit any allowed error on schema which implicitly produce `any`.
 			{
 				// eslint-disable-next-line @typescript-eslint/no-explicit-any
 				type _check = ValidateRecursiveSchema<any>;
->>>>>>> 069ac59f
 			}
 		});
 	});
