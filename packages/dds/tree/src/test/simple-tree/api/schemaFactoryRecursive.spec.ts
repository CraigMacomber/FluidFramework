--- conflicted
+++ resolved
@@ -22,11 +22,7 @@
 	type FlexListToUnion,
 	type ApplyKindInput,
 	type NodeBuilderData,
-<<<<<<< HEAD
-	customizeSchemaTyping,
-=======
 	SchemaFactoryAlpha,
->>>>>>> 1db6729e
 } from "../../../simple-tree/index.js";
 import type {
 	ValidateRecursiveSchema,
