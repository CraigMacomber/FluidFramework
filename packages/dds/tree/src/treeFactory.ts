/*!
 * Copyright (c) Microsoft Corporation and contributors. All rights reserved.
 * Licensed under the MIT License.
 */

import type { IChannelStorageService } from "@fluidframework/datastore-definitions/internal";

import type { SharedObjectKind } from "@fluidframework/shared-object-base";
import {
	type ISharedObject,
	type ISharedObjectKind,
	makeSharedObjectKind,
	type KernelArgs,
	type SharedKernelFactory,
	type SharedObjectOptions,
	type FactoryOut,
} from "@fluidframework/shared-object-base/internal";

import {
	SharedTreeKernel,
<<<<<<< HEAD
	type ITreeInternal,
	type ITreePrivate,
	type SharedTreeOptions,
	type SharedTreeOptionsInternal,
=======
	type ITreePrivate,
	type SharedTreeOptions,
	type SharedTreeOptionsInternal,
	type SharedTreeKernelView,
>>>>>>> 632d9427
} from "./shared-tree/index.js";
import type { ITree } from "./simple-tree/index.js";

import { Breakable } from "./util/index.js";
import { UsageError } from "@fluidframework/telemetry-utils/internal";
import { SharedTreeFactoryType, SharedTreeAttributes } from "./sharedTreeAttributes.js";

/**
 * {@link ITreePrivate} extended with ISharedObject.
 * @remarks
 * This is used when integration testing this package with the Fluid runtime as it exposes the APIs the runtime consumes to manipulate the tree.
 */
export interface ISharedTree extends ISharedObject, ITreePrivate {}

/**
 * Creates a factory for shared tree kernels with the given options.
 * @remarks
 * Exposes {@link ITreePrivate} to allow access to internals in tests without a cast.
<<<<<<< HEAD
 */
function treeKernelFactoryPrivate(
	options: SharedTreeOptionsInternal,
): SharedKernelFactory<ITreePrivate> {
=======
 * Code exposing this beyond this package will need to update to a more public type.
 */
function treeKernelFactory(
	options: SharedTreeOptionsInternal,
): SharedKernelFactory<SharedTreeKernelView> {
>>>>>>> 632d9427
	function treeFromKernelArgs(args: KernelArgs): SharedTreeKernel {
		if (args.idCompressor === undefined) {
			throw new UsageError("IdCompressor must be enabled to use SharedTree");
		}
		return new SharedTreeKernel(
<<<<<<< HEAD
			new Breakable("Shared Tree"),
=======
			new Breakable("SharedTree"),
>>>>>>> 632d9427
			args.sharedObject,
			args.serializer,
			args.submitLocalMessage,
			args.lastSequenceNumber,
			args.logger,
			args.idCompressor,
			options,
		);
	}

	return {
<<<<<<< HEAD
		create: (args: KernelArgs): FactoryOut<ITreePrivate> => {
			if (args.idCompressor === undefined) {
				throw new UsageError("IdCompressor must be enabled to use SharedTree");
			}
=======
		create: (args: KernelArgs): FactoryOut<SharedTreeKernelView> => {
>>>>>>> 632d9427
			const k = treeFromKernelArgs(args);
			return { kernel: k, view: k.view };
		},

		async loadCore(
			args: KernelArgs,
			storage: IChannelStorageService,
<<<<<<< HEAD
		): Promise<FactoryOut<ITreePrivate>> {
=======
		): Promise<FactoryOut<SharedTreeKernelView>> {
>>>>>>> 632d9427
			const k = treeFromKernelArgs(args);
			await k.loadCore(storage);
			return { kernel: k, view: k.view };
		},
	};
}
<<<<<<< HEAD

/**
 * Creates a factory for shared tree kernels with the given options.
 * @internal
 */
export const treeKernelFactory: (
	options: SharedTreeOptions,
) => SharedKernelFactory<ITreeInternal> = treeKernelFactoryPrivate;
=======
>>>>>>> 632d9427

/**
 * SharedTree is a hierarchical data structure for collaboratively editing strongly typed JSON-like trees
 * of objects, arrays, and other data types.
 * @legacy
 * @alpha
 */
export const SharedTree = configuredSharedTree({});

/**
 * {@link SharedTree} but allowing a non-default configuration.
 * @remarks
 * This is useful for debugging and testing to opt into extra validation or see if opting out of some optimizations fixes an issue.
 * @example
 * ```typescript
 * import {
 * 	ForestType,
 * 	TreeCompressionStrategy,
 * 	configuredSharedTree,
 * 	typeboxValidator,
 * 	// eslint-disable-next-line import/no-internal-modules
 * } from "@fluidframework/tree/internal";
 * const SharedTree = configuredSharedTree({
 * 	forest: ForestType.Reference,
 * 	jsonValidator: typeboxValidator,
 * 	treeEncodeType: TreeCompressionStrategy.Uncompressed,
 * });
 * ```
 * @privateRemarks
 * This should be legacy, but has to be internal due to limitations of API tagging preventing it from being both alpha and alpha+legacy.
 * TODO:
 * Expose Ajv validator for better error message quality somehow.
 * Maybe as part of a test utils or dev-tool package?
 * @internal
 */
export function configuredSharedTree(
	options: SharedTreeOptions,
): ISharedObjectKind<ITree> & SharedObjectKind<ITree> {
<<<<<<< HEAD
	return makeSharedObjectKind<ITree>(configuredSharedTreeOptions(options));
}

export function configuredSharedTreeOptions(
	options: SharedTreeOptions,
): SharedObjectOptions<ITree> {
	return {
=======
	const sharedObjectOptions: SharedObjectOptions<ITree> = {
>>>>>>> 632d9427
		type: SharedTreeFactoryType,
		attributes: SharedTreeAttributes,
		telemetryContextPrefix: "fluid_sharedTree_",
		factory: treeKernelFactory(options),
	};
<<<<<<< HEAD
=======

	return makeSharedObjectKind<ITree>(sharedObjectOptions);
>>>>>>> 632d9427
}<|MERGE_RESOLUTION|>--- conflicted
+++ resolved
@@ -18,17 +18,10 @@
 
 import {
 	SharedTreeKernel,
-<<<<<<< HEAD
-	type ITreeInternal,
-	type ITreePrivate,
-	type SharedTreeOptions,
-	type SharedTreeOptionsInternal,
-=======
 	type ITreePrivate,
 	type SharedTreeOptions,
 	type SharedTreeOptionsInternal,
 	type SharedTreeKernelView,
->>>>>>> 632d9427
 } from "./shared-tree/index.js";
 import type { ITree } from "./simple-tree/index.js";
 
@@ -47,28 +40,17 @@
  * Creates a factory for shared tree kernels with the given options.
  * @remarks
  * Exposes {@link ITreePrivate} to allow access to internals in tests without a cast.
-<<<<<<< HEAD
- */
-function treeKernelFactoryPrivate(
-	options: SharedTreeOptionsInternal,
-): SharedKernelFactory<ITreePrivate> {
-=======
  * Code exposing this beyond this package will need to update to a more public type.
  */
 function treeKernelFactory(
 	options: SharedTreeOptionsInternal,
 ): SharedKernelFactory<SharedTreeKernelView> {
->>>>>>> 632d9427
 	function treeFromKernelArgs(args: KernelArgs): SharedTreeKernel {
 		if (args.idCompressor === undefined) {
 			throw new UsageError("IdCompressor must be enabled to use SharedTree");
 		}
 		return new SharedTreeKernel(
-<<<<<<< HEAD
-			new Breakable("Shared Tree"),
-=======
 			new Breakable("SharedTree"),
->>>>>>> 632d9427
 			args.sharedObject,
 			args.serializer,
 			args.submitLocalMessage,
@@ -80,14 +62,7 @@
 	}
 
 	return {
-<<<<<<< HEAD
-		create: (args: KernelArgs): FactoryOut<ITreePrivate> => {
-			if (args.idCompressor === undefined) {
-				throw new UsageError("IdCompressor must be enabled to use SharedTree");
-			}
-=======
 		create: (args: KernelArgs): FactoryOut<SharedTreeKernelView> => {
->>>>>>> 632d9427
 			const k = treeFromKernelArgs(args);
 			return { kernel: k, view: k.view };
 		},
@@ -95,28 +70,13 @@
 		async loadCore(
 			args: KernelArgs,
 			storage: IChannelStorageService,
-<<<<<<< HEAD
-		): Promise<FactoryOut<ITreePrivate>> {
-=======
 		): Promise<FactoryOut<SharedTreeKernelView>> {
->>>>>>> 632d9427
 			const k = treeFromKernelArgs(args);
 			await k.loadCore(storage);
 			return { kernel: k, view: k.view };
 		},
 	};
 }
-<<<<<<< HEAD
-
-/**
- * Creates a factory for shared tree kernels with the given options.
- * @internal
- */
-export const treeKernelFactory: (
-	options: SharedTreeOptions,
-) => SharedKernelFactory<ITreeInternal> = treeKernelFactoryPrivate;
-=======
->>>>>>> 632d9427
 
 /**
  * SharedTree is a hierarchical data structure for collaboratively editing strongly typed JSON-like trees
@@ -155,25 +115,12 @@
 export function configuredSharedTree(
 	options: SharedTreeOptions,
 ): ISharedObjectKind<ITree> & SharedObjectKind<ITree> {
-<<<<<<< HEAD
-	return makeSharedObjectKind<ITree>(configuredSharedTreeOptions(options));
-}
-
-export function configuredSharedTreeOptions(
-	options: SharedTreeOptions,
-): SharedObjectOptions<ITree> {
-	return {
-=======
 	const sharedObjectOptions: SharedObjectOptions<ITree> = {
->>>>>>> 632d9427
 		type: SharedTreeFactoryType,
 		attributes: SharedTreeAttributes,
 		telemetryContextPrefix: "fluid_sharedTree_",
 		factory: treeKernelFactory(options),
 	};
-<<<<<<< HEAD
-=======
 
 	return makeSharedObjectKind<ITree>(sharedObjectOptions);
->>>>>>> 632d9427
 }