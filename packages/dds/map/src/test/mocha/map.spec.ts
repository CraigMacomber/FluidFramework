--- conflicted
+++ resolved
@@ -57,25 +57,7 @@
 		registry: [SharedMap.getFactory()],
 	});
 	const map = SharedMap.create(dataStoreRuntime, id);
-<<<<<<< HEAD
 	return map;
-=======
-	return map as SharedMapInternal;
-}
-
-class TestSharedMap extends SharedMapInternal {
-	private lastMetadata?: ListNode<MapLocalOpMetadata>;
-	public testApplyStashedOp(content: IMapOperation): ListNode<MapLocalOpMetadata> | undefined {
-		this.lastMetadata = undefined;
-		this.applyStashedOp(content);
-		return this.lastMetadata;
-	}
-
-	public submitLocalMessage(op: IMapOperation, localOpMetadata: unknown): void {
-		this.lastMetadata = localOpMetadata as ListNode<MapLocalOpMetadata>;
-		super.submitLocalMessage(op, localOpMetadata);
-	}
->>>>>>> effacb02
 }
 
 describe("Map", () => {
@@ -437,10 +419,12 @@
 				const map1 = factory.create(dataStoreRuntime1, "testMap1") as SharedMap & SharedObject;
 
 				// The last op metadata provided to submitLocalMessage (used by testApplyStashedOp)
-				let lastMetadata: MapLocalOpMetadata | undefined;
+				let lastMetadata: ListNode<MapLocalOpMetadata> | undefined;
 
 				// Apply a stashed op, returning the metadata that was provided to submitLocalMessage.
-				function testApplyStashedOp(content: IMapOperation): MapLocalOpMetadata | undefined {
+				function testApplyStashedOp(
+					content: IMapOperation,
+				): ListNode<MapLocalOpMetadata> | undefined {
 					lastMetadata = undefined;
 					Hack.originalApplyStashedOp(content);
 					return lastMetadata;
@@ -451,7 +435,7 @@
 					theOp: unknown,
 					localOpMetadata: unknown,
 				): void {
-					lastMetadata = localOpMetadata as MapLocalOpMetadata;
+					lastMetadata = localOpMetadata as ListNode<MapLocalOpMetadata>;
 					return Hack.submitLocalMessage(theOp, localOpMetadata);
 				}
 
@@ -472,48 +456,26 @@
 					deltaConnection: dataStoreRuntime1.createDeltaConnection(),
 					objectStorage: new MockStorage(undefined),
 				});
-<<<<<<< HEAD
-				let metadata = testApplyStashedOp(op);
+				let metadata = testApplyStashedOp(op)?.data;
 				assert.equal(metadata?.type, "add");
 				assert.equal(metadata.pendingMessageId, 0);
-				const editMetadata = testApplyStashedOp(op) as IMapKeyEditLocalOpMetadata;
-				assert.equal(editMetadata.type, "edit");
-=======
-				let metadata = map1.testApplyStashedOp(op)?.data;
-				assert.equal(metadata?.type, "add");
-				assert.equal(metadata.pendingMessageId, 0);
-				const editMetadata = map1.testApplyStashedOp(op)?.data;
+				const editMetadata = testApplyStashedOp(op)?.data;
 				assert.equal(editMetadata?.type, "edit");
->>>>>>> effacb02
 				assert.equal(editMetadata.pendingMessageId, 1);
 				assert.equal(editMetadata.previousValue.value, "value");
 				const serializable2: ISerializableValue = { type: "Plain", value: "value2" };
 				const op2: IMapSetOperation = { type: "set", key: "key2", value: serializable2 };
-<<<<<<< HEAD
-				metadata = testApplyStashedOp(op2);
+				metadata = testApplyStashedOp(op2)?.data;
 				assert.equal(metadata?.type, "add");
 				assert.equal(metadata.pendingMessageId, 2);
 				const op3: IMapDeleteOperation = { type: "delete", key: "key2" };
-				metadata = testApplyStashedOp(op3) as IMapKeyEditLocalOpMetadata;
-				assert.equal(metadata.type, "edit");
-				assert.equal(metadata.pendingMessageId, 3);
-				assert.equal(metadata.previousValue.value, "value2");
-				const op4: IMapClearOperation = { type: "clear" };
-				metadata = testApplyStashedOp(op4) as IMapClearLocalOpMetadata;
-				assert.equal(metadata.pendingMessageId, 4);
-=======
-				metadata = map1.testApplyStashedOp(op2)?.data;
-				assert.equal(metadata?.type, "add");
-				assert.equal(metadata.pendingMessageId, 2);
-				const op3: IMapDeleteOperation = { type: "delete", key: "key2" };
-				metadata = map1.testApplyStashedOp(op3)?.data;
+				metadata = testApplyStashedOp(op3)?.data;
 				assert.equal(metadata?.type, "edit");
 				assert.equal(metadata.pendingMessageId, 3);
 				assert.equal(metadata.previousValue.value, "value2");
 				const op4: IMapClearOperation = { type: "clear" };
-				metadata = map1.testApplyStashedOp(op4)?.data;
+				metadata = testApplyStashedOp(op4)?.data;
 				assert.equal(metadata?.pendingMessageId, 4);
->>>>>>> effacb02
 				assert.equal(metadata.type, "clear");
 				assert.equal(metadata.previousMap?.get("key")?.value, "value");
 				assert.equal(metadata.previousMap?.has("key2"), false);
