{
  "name": "@fluid-internal/test-dds-utils",
<<<<<<< HEAD
  "version": "0.59.4000",
=======
  "version": "0.60.1000",
>>>>>>> 3c923a5a
  "private": true,
  "description": "Fluid DDS test utilities",
  "homepage": "https://fluidframework.com",
  "repository": {
    "type": "git",
    "url": "https://github.com/microsoft/FluidFramework.git",
    "directory": "packages/dds/test-dds-utils"
  },
  "license": "MIT",
  "author": "Microsoft and contributors",
  "sideEffects": false,
  "main": "dist/index.js",
  "module": "dist/index.js",
  "types": "dist/index.d.ts",
  "scripts": {
    "build": "concurrently npm:build:compile npm:lint",
    "build:compile": "npm run tsc",
    "build:full": "npm run build",
    "build:full:compile": "npm run build:compile",
    "clean": "rimraf dist *.tsbuildinfo *.build.log",
    "eslint": "eslint --format stylish src",
    "eslint:fix": "eslint --format stylish src --fix --fix-type problem,suggestion,layout",
    "lint": "npm run eslint",
    "lint:fix": "npm run eslint:fix",
    "tsc": "tsc",
    "tsfmt": "tsfmt --verify",
    "tsfmt:fix": "tsfmt --replace"
  },
  "nyc": {
    "all": true,
    "cache-dir": "nyc/.cache",
    "exclude": [
      "src/test/**/*.ts",
      "dist/test/**/*.js"
    ],
    "exclude-after-remap": false,
    "include": [
      "src/**/*.ts",
      "dist/**/*.js"
    ],
    "report-dir": "nyc/report",
    "reporter": [
      "cobertura",
      "html",
      "text"
    ],
    "temp-directory": "nyc/.nyc_output"
  },
  "dependencies": {
<<<<<<< HEAD
    "@fluidframework/shared-object-base": "^0.59.4000",
=======
    "@fluidframework/shared-object-base": "^0.60.1000",
>>>>>>> 3c923a5a
    "mocha": "^10.0.0"
  },
  "devDependencies": {
    "@fluidframework/build-common": "^0.23.0",
    "@fluidframework/eslint-config-fluid": "^0.28.2000-0",
    "@rushstack/eslint-config": "^2.5.1",
    "@types/mocha": "^9.1.1",
    "@types/node": "^14.18.0",
    "@typescript-eslint/eslint-plugin": "~5.9.0",
    "@typescript-eslint/parser": "~5.9.0",
    "concurrently": "^6.2.0",
    "eslint": "~8.6.0",
    "eslint-plugin-editorconfig": "~3.2.0",
    "eslint-plugin-eslint-comments": "~3.2.0",
    "eslint-plugin-import": "~2.25.4",
    "eslint-plugin-jest": "~26.1.3",
    "eslint-plugin-promise": "~6.0.0",
    "eslint-plugin-react": "~7.28.0",
    "eslint-plugin-tsdoc": "~0.2.14",
    "eslint-plugin-unicorn": "~40.0.0",
    "rimraf": "^2.6.2",
    "typescript": "~4.5.5",
    "typescript-formatter": "7.1.0"
  }
}<|MERGE_RESOLUTION|>--- conflicted
+++ resolved
@@ -1,10 +1,6 @@
 {
   "name": "@fluid-internal/test-dds-utils",
-<<<<<<< HEAD
-  "version": "0.59.4000",
-=======
   "version": "0.60.1000",
->>>>>>> 3c923a5a
   "private": true,
   "description": "Fluid DDS test utilities",
   "homepage": "https://fluidframework.com",
@@ -54,11 +50,7 @@
     "temp-directory": "nyc/.nyc_output"
   },
   "dependencies": {
-<<<<<<< HEAD
-    "@fluidframework/shared-object-base": "^0.59.4000",
-=======
     "@fluidframework/shared-object-base": "^0.60.1000",
->>>>>>> 3c923a5a
     "mocha": "^10.0.0"
   },
   "devDependencies": {
