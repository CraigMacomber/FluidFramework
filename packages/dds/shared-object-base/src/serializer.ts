--- conflicted
+++ resolved
@@ -66,7 +66,6 @@
 }
 
 /**
-<<<<<<< HEAD
  * Use for readonly view of Json compatible data that can also contain {@link @fluidframework/core-interfaces#IFluidHandle}s.
  *
  * To be "Json compatible" requires that the data is acyclic.
@@ -78,7 +77,7 @@
  *
  * Warning: Objects with a key "type" and value "__fluid_handle__" will not round trip correctly through `FluidSerializer`
  * (due to decodeValue's use of isSerializedHandle causing them to be wrongly parsed as handles) and should be avoided.
- * @public
+ * @internal
  */
 export type FluidSerializableReadOnly =
 	| IFluidHandle
@@ -111,7 +110,7 @@
  *
  * - IFluidHandle could be identified using a dedicated symbol.
  *
- * @public
+ * @internal
  */
 export function isFluidHandle(value: undefined | FluidSerializableReadOnly): value is IFluidHandle {
 	if (typeof value !== "object" || value === null) {
@@ -164,10 +163,6 @@
  * updating the types to use FluidSerializableReadOnly will be a breaking change:
  * updating these APIs, (and the IFluidSerializer), as well as possible removing this type from the package exports
  * will need to be done as a breaking change on next.
-=======
- * Data Store serializer implementation
- * @internal
->>>>>>> bb9258a7
  */
 export class FluidSerializer implements IFluidSerializer {
 	private readonly root: IFluidHandleContext;
