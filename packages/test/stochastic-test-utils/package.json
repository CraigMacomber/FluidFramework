{
<<<<<<< HEAD
	"name": "@fluid-internal/stochastic-test-utils",
	"version": "2.0.0-internal.3.1.0",
	"description": "Utilities for stochastic tests",
	"homepage": "https://fluidframework.com",
	"repository": {
		"type": "git",
		"url": "https://github.com/microsoft/FluidFramework.git",
		"directory": "packages/test/stochastic-test-utils"
	},
	"license": "MIT",
	"author": "Microsoft and contributors",
	"sideEffects": false,
	"main": "dist/index.js",
	"module": "lib/index.js",
	"types": "dist/index.d.ts",
	"scripts": {
		"bench": "mocha --recursive dist/test --timeout 999999 -r node_modules/@fluidframework/mocha-test-setup --perfMode --parentProcess --fgrep @Benchmark --reporter \"../../../node_modules/@fluid-tools/benchmark/dist/MochaReporter.js\"",
		"build": "concurrently npm:build:compile npm:lint",
		"build:compile": "npm run tsc && npm run build:test",
		"build:compile:min": "npm run build:compile",
		"build:full": "npm run build",
		"build:full:compile": "npm run build:compile",
		"build:test": "tsc --project ./src/test/tsconfig.json",
		"clean": "rimraf dist lib *.tsbuildinfo *.build.log",
		"eslint": "eslint --format stylish src",
		"eslint:fix": "eslint --format stylish src --fix --fix-type problem,suggestion,layout",
		"format": "npm run prettier:fix",
		"lint": "npm run prettier && npm run eslint",
		"lint:fix": "npm run prettier:fix && npm run eslint:fix",
		"prettier": "prettier --check . --ignore-path ../../../.prettierignore",
		"prettier:fix": "prettier --write . --ignore-path ../../../.prettierignore",
		"test": "npm run test:mocha",
		"test:coverage": "nyc npm test -- --reporter xunit --reporter-option output=nyc/junit-report.xml",
		"test:mocha": "mocha --recursive dist/test --unhandled-rejections=strict -r node_modules/@fluidframework/mocha-test-setup",
		"test:mocha:verbose": "cross-env FLUID_TEST_VERBOSE=1 npm run test:mocha",
		"test:verbose": "cross-env FLUID_TEST_VERBOSE=1 npm run test",
		"tsc": "tsc"
	},
	"nyc": {
		"all": true,
		"cache-dir": "nyc/.cache",
		"exclude": [
			"src/test/**/*.ts",
			"dist/test/**/*.js"
		],
		"exclude-after-remap": false,
		"include": [
			"src/**/*.ts",
			"dist/**/*.js"
		],
		"report-dir": "nyc/report",
		"reporter": [
			"cobertura",
			"html",
			"text"
		],
		"temp-directory": "nyc/.nyc_output"
	},
	"dependencies": {
		"@fluidframework/common-utils": "^1.0.0",
		"best-random": "^1.0.0"
	},
	"devDependencies": {
		"@fluid-tools/benchmark": "^0.45.0",
		"@fluidframework/build-common": "^1.1.0",
		"@fluidframework/eslint-config-fluid": "^2.0.0",
		"@fluidframework/mocha-test-setup": ">=2.0.0-internal.3.1.0 <2.0.0-internal.4.0.0",
		"@rushstack/eslint-config": "^2.5.1",
		"@types/mocha": "^9.1.1",
		"@types/node": "^14.18.36",
		"@types/random-js": "^1.0.31",
		"concurrently": "^6.2.0",
		"copyfiles": "^2.4.1",
		"cross-env": "^7.0.2",
		"eslint": "~8.6.0",
		"mocha": "^10.0.0",
		"nyc": "^15.0.0",
		"prettier": "~2.6.2",
		"random-js": "^1.0.8",
		"rimraf": "^2.6.2",
		"typescript": "~4.5.5"
	}
=======
  "name": "@fluid-internal/stochastic-test-utils",
  "version": "2.0.0-internal.4.0.0",
  "description": "Utilities for stochastic tests",
  "homepage": "https://fluidframework.com",
  "repository": {
    "type": "git",
    "url": "https://github.com/microsoft/FluidFramework.git",
    "directory": "packages/test/stochastic-test-utils"
  },
  "license": "MIT",
  "author": "Microsoft and contributors",
  "sideEffects": false,
  "main": "dist/index.js",
  "module": "lib/index.js",
  "types": "dist/index.d.ts",
  "scripts": {
    "bench": "mocha --recursive dist/test --timeout 999999 -r node_modules/@fluidframework/mocha-test-setup --perfMode --parentProcess --fgrep @Benchmark --reporter \"../../../node_modules/@fluid-tools/benchmark/dist/MochaReporter.js\"",
    "build": "concurrently npm:build:compile npm:lint",
    "build:compile": "npm run tsc && npm run build:test",
    "build:compile:min": "npm run build:compile",
    "build:full": "npm run build",
    "build:full:compile": "npm run build:compile",
    "build:test": "tsc --project ./src/test/tsconfig.json",
    "clean": "rimraf dist lib *.tsbuildinfo *.build.log",
    "eslint": "eslint --format stylish src",
    "eslint:fix": "eslint --format stylish src --fix --fix-type problem,suggestion,layout",
    "format": "npm run prettier:fix",
    "lint": "npm run prettier && npm run eslint",
    "lint:fix": "npm run prettier:fix && npm run eslint:fix",
    "prettier": "prettier --check . --ignore-path ../../../.prettierignore",
    "prettier:fix": "prettier --write . --ignore-path ../../../.prettierignore",
    "test": "npm run test:mocha",
    "test:coverage": "nyc npm test -- --reporter xunit --reporter-option output=nyc/junit-report.xml",
    "test:mocha": "mocha --recursive dist/test --unhandled-rejections=strict -r node_modules/@fluidframework/mocha-test-setup",
    "test:mocha:verbose": "cross-env FLUID_TEST_VERBOSE=1 npm run test:mocha",
    "test:verbose": "cross-env FLUID_TEST_VERBOSE=1 npm run test",
    "tsc": "tsc"
  },
  "nyc": {
    "all": true,
    "cache-dir": "nyc/.cache",
    "exclude": [
      "src/test/**/*.ts",
      "dist/test/**/*.js"
    ],
    "exclude-after-remap": false,
    "include": [
      "src/**/*.ts",
      "dist/**/*.js"
    ],
    "report-dir": "nyc/report",
    "reporter": [
      "cobertura",
      "html",
      "text"
    ],
    "temp-directory": "nyc/.nyc_output"
  },
  "dependencies": {
    "@fluidframework/common-utils": "^1.0.0",
    "best-random": "^1.0.0"
  },
  "devDependencies": {
    "@fluid-tools/benchmark": "^0.45.0",
    "@fluidframework/build-common": "^1.1.0",
    "@fluidframework/eslint-config-fluid": "^2.0.0",
    "@fluidframework/mocha-test-setup": ">=2.0.0-internal.4.0.0 <2.0.0-internal.5.0.0",
    "@rushstack/eslint-config": "^2.5.1",
    "@types/mocha": "^9.1.1",
    "@types/node": "^14.18.36",
    "@types/random-js": "^1.0.31",
    "concurrently": "^6.2.0",
    "copyfiles": "^2.4.1",
    "cross-env": "^7.0.2",
    "eslint": "~8.6.0",
    "mocha": "^10.0.0",
    "nyc": "^15.0.0",
    "prettier": "~2.6.2",
    "random-js": "^1.0.8",
    "rimraf": "^2.6.2",
    "typescript": "~4.5.5"
  }
>>>>>>> 02f77047
}<|MERGE_RESOLUTION|>--- conflicted
+++ resolved
@@ -1,7 +1,6 @@
 {
-<<<<<<< HEAD
 	"name": "@fluid-internal/stochastic-test-utils",
-	"version": "2.0.0-internal.3.1.0",
+	"version": "2.0.0-internal.4.0.0",
 	"description": "Utilities for stochastic tests",
 	"homepage": "https://fluidframework.com",
 	"repository": {
@@ -66,7 +65,7 @@
 		"@fluid-tools/benchmark": "^0.45.0",
 		"@fluidframework/build-common": "^1.1.0",
 		"@fluidframework/eslint-config-fluid": "^2.0.0",
-		"@fluidframework/mocha-test-setup": ">=2.0.0-internal.3.1.0 <2.0.0-internal.4.0.0",
+		"@fluidframework/mocha-test-setup": ">=2.0.0-internal.4.0.0 <2.0.0-internal.5.0.0",
 		"@rushstack/eslint-config": "^2.5.1",
 		"@types/mocha": "^9.1.1",
 		"@types/node": "^14.18.36",
@@ -82,88 +81,4 @@
 		"rimraf": "^2.6.2",
 		"typescript": "~4.5.5"
 	}
-=======
-  "name": "@fluid-internal/stochastic-test-utils",
-  "version": "2.0.0-internal.4.0.0",
-  "description": "Utilities for stochastic tests",
-  "homepage": "https://fluidframework.com",
-  "repository": {
-    "type": "git",
-    "url": "https://github.com/microsoft/FluidFramework.git",
-    "directory": "packages/test/stochastic-test-utils"
-  },
-  "license": "MIT",
-  "author": "Microsoft and contributors",
-  "sideEffects": false,
-  "main": "dist/index.js",
-  "module": "lib/index.js",
-  "types": "dist/index.d.ts",
-  "scripts": {
-    "bench": "mocha --recursive dist/test --timeout 999999 -r node_modules/@fluidframework/mocha-test-setup --perfMode --parentProcess --fgrep @Benchmark --reporter \"../../../node_modules/@fluid-tools/benchmark/dist/MochaReporter.js\"",
-    "build": "concurrently npm:build:compile npm:lint",
-    "build:compile": "npm run tsc && npm run build:test",
-    "build:compile:min": "npm run build:compile",
-    "build:full": "npm run build",
-    "build:full:compile": "npm run build:compile",
-    "build:test": "tsc --project ./src/test/tsconfig.json",
-    "clean": "rimraf dist lib *.tsbuildinfo *.build.log",
-    "eslint": "eslint --format stylish src",
-    "eslint:fix": "eslint --format stylish src --fix --fix-type problem,suggestion,layout",
-    "format": "npm run prettier:fix",
-    "lint": "npm run prettier && npm run eslint",
-    "lint:fix": "npm run prettier:fix && npm run eslint:fix",
-    "prettier": "prettier --check . --ignore-path ../../../.prettierignore",
-    "prettier:fix": "prettier --write . --ignore-path ../../../.prettierignore",
-    "test": "npm run test:mocha",
-    "test:coverage": "nyc npm test -- --reporter xunit --reporter-option output=nyc/junit-report.xml",
-    "test:mocha": "mocha --recursive dist/test --unhandled-rejections=strict -r node_modules/@fluidframework/mocha-test-setup",
-    "test:mocha:verbose": "cross-env FLUID_TEST_VERBOSE=1 npm run test:mocha",
-    "test:verbose": "cross-env FLUID_TEST_VERBOSE=1 npm run test",
-    "tsc": "tsc"
-  },
-  "nyc": {
-    "all": true,
-    "cache-dir": "nyc/.cache",
-    "exclude": [
-      "src/test/**/*.ts",
-      "dist/test/**/*.js"
-    ],
-    "exclude-after-remap": false,
-    "include": [
-      "src/**/*.ts",
-      "dist/**/*.js"
-    ],
-    "report-dir": "nyc/report",
-    "reporter": [
-      "cobertura",
-      "html",
-      "text"
-    ],
-    "temp-directory": "nyc/.nyc_output"
-  },
-  "dependencies": {
-    "@fluidframework/common-utils": "^1.0.0",
-    "best-random": "^1.0.0"
-  },
-  "devDependencies": {
-    "@fluid-tools/benchmark": "^0.45.0",
-    "@fluidframework/build-common": "^1.1.0",
-    "@fluidframework/eslint-config-fluid": "^2.0.0",
-    "@fluidframework/mocha-test-setup": ">=2.0.0-internal.4.0.0 <2.0.0-internal.5.0.0",
-    "@rushstack/eslint-config": "^2.5.1",
-    "@types/mocha": "^9.1.1",
-    "@types/node": "^14.18.36",
-    "@types/random-js": "^1.0.31",
-    "concurrently": "^6.2.0",
-    "copyfiles": "^2.4.1",
-    "cross-env": "^7.0.2",
-    "eslint": "~8.6.0",
-    "mocha": "^10.0.0",
-    "nyc": "^15.0.0",
-    "prettier": "~2.6.2",
-    "random-js": "^1.0.8",
-    "rimraf": "^2.6.2",
-    "typescript": "~4.5.5"
-  }
->>>>>>> 02f77047
 }