{
  "name": "@microsoft/fluid-routerlicious-urlresolver",
  "version": "0.16.0",
  "description": "Url Resolver for routerlicious urls.",
  "repository": "microsoft/prague",
  "license": "MIT",
  "author": "Microsoft",
  "sideEffects": "false",
  "main": "dist/index.js",
  "module": "lib/index.js",
  "types": "dist/index.d.ts",
  "scripts": {
    "build": "npm run build:genver && concurrently npm:build:compile npm:lint",
    "build:compile": "concurrently npm:tsc npm:build:esnext",
    "build:esnext": "tsc --project ./tsconfig.esnext.json",
    "build:full": "npm run build",
    "build:full:compile": "npm run build:compile",
    "build:genver": "gen-version",
    "clean": "rimraf dist lib *.tsbuildinfo *.build.log",
    "eslint": "eslint --ext=ts,tsx --format stylish src",
    "eslint:fix": "eslint --ext=ts,tsx --format stylish src --fix",
    "lint": "npm run eslint",
    "lint:fix": "npm run eslint:fix",
    "test": "npm run test:mocha",
    "test:mocha": "mocha --recursive dist/test -r make-promises-safe",
    "tsc": "tsc"
  },
  "dependencies": {
<<<<<<< HEAD
    "@microsoft/fluid-component-core-interfaces": "^0.16.0",
    "@microsoft/fluid-driver-definitions": "^0.16.0",
    "@microsoft/fluid-protocol-definitions": "^0.1004.0-0",
    "@microsoft/fluid-server-services-client": "^0.1004.0-0",
=======
    "@microsoft/fluid-component-core-interfaces": "^0.15.0",
    "@microsoft/fluid-driver-definitions": "^0.15.0",
    "@microsoft/fluid-driver-utils": "^0.15.0",
    "@microsoft/fluid-protocol-definitions": "^0.1003.0",
    "@microsoft/fluid-server-services-client": "^0.1003.0",
>>>>>>> 7ef17e01
    "nconf": "^0.10.0"
  },
  "devDependencies": {
    "@microsoft/eslint-config-fluid": "^0.15.0",
    "@microsoft/fluid-build-common": "^0.14.0",
    "@types/mocha": "^5.2.5",
    "@types/nconf": "^0.0.37",
    "@typescript-eslint/eslint-plugin": "~2.17.0",
    "@typescript-eslint/parser": "~2.17.0",
    "concurrently": "^4.1.0",
    "eslint": "~6.8.0",
    "eslint-plugin-eslint-comments": "~3.1.2",
    "eslint-plugin-import": "2.20.0",
    "eslint-plugin-no-null": "~1.0.2",
    "eslint-plugin-optimize-regex": "~1.1.7",
    "eslint-plugin-prefer-arrow": "~1.1.7",
    "eslint-plugin-react": "~7.18.0",
    "eslint-plugin-unicorn": "~15.0.1",
    "make-promises-safe": "^5.1.0",
    "mocha": "^5.2.0",
    "rimraf": "^2.6.2",
    "typescript": "~3.7.4"
  }
}<|MERGE_RESOLUTION|>--- conflicted
+++ resolved
@@ -26,18 +26,11 @@
     "tsc": "tsc"
   },
   "dependencies": {
-<<<<<<< HEAD
     "@microsoft/fluid-component-core-interfaces": "^0.16.0",
     "@microsoft/fluid-driver-definitions": "^0.16.0",
+    "@microsoft/fluid-driver-utils": "^0.16.0",
     "@microsoft/fluid-protocol-definitions": "^0.1004.0-0",
     "@microsoft/fluid-server-services-client": "^0.1004.0-0",
-=======
-    "@microsoft/fluid-component-core-interfaces": "^0.15.0",
-    "@microsoft/fluid-driver-definitions": "^0.15.0",
-    "@microsoft/fluid-driver-utils": "^0.15.0",
-    "@microsoft/fluid-protocol-definitions": "^0.1003.0",
-    "@microsoft/fluid-server-services-client": "^0.1003.0",
->>>>>>> 7ef17e01
     "nconf": "^0.10.0"
   },
   "devDependencies": {
