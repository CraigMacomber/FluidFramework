/*!
 * Copyright (c) Microsoft Corporation and contributors. All rights reserved.
 * Licensed under the MIT License.
 *
 * THIS IS AN AUTOGENERATED FILE. DO NOT EDIT THIS FILE DIRECTLY
 */

export const pkgName = "@fluid-experimental/property-proxy";
<<<<<<< HEAD
export const pkgVersion = "0.59.4000";
=======
export const pkgVersion = "0.60.1000";
>>>>>>> 3c923a5a
<|MERGE_RESOLUTION|>--- conflicted
+++ resolved
@@ -6,8 +6,4 @@
  */
 
 export const pkgName = "@fluid-experimental/property-proxy";
-<<<<<<< HEAD
-export const pkgVersion = "0.59.4000";
-=======
-export const pkgVersion = "0.60.1000";
->>>>>>> 3c923a5a
+export const pkgVersion = "0.60.1000";