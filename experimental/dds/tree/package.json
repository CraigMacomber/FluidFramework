--- conflicted
+++ resolved
@@ -1,10 +1,6 @@
 {
   "name": "@fluid-experimental/tree",
-<<<<<<< HEAD
-  "version": "0.59.4000",
-=======
   "version": "0.60.1000",
->>>>>>> 3c923a5a
   "description": "Distributed tree",
   "homepage": "https://fluidframework.com",
   "repository": {
@@ -44,19 +40,11 @@
     "@fluidframework/common-utils": "^0.32.1",
     "@fluidframework/container-definitions": "^0.49.1000-64278",
     "@fluidframework/core-interfaces": "^0.43.1000",
-<<<<<<< HEAD
-    "@fluidframework/datastore-definitions": "^0.59.4000",
-    "@fluidframework/protocol-definitions": "^0.1028.1000",
-    "@fluidframework/runtime-definitions": "^0.59.4000",
-    "@fluidframework/shared-object-base": "^0.59.4000",
-    "@fluidframework/telemetry-utils": "^0.59.4000",
-=======
     "@fluidframework/datastore-definitions": "^0.60.1000",
     "@fluidframework/protocol-definitions": "^0.1028.1000",
     "@fluidframework/runtime-definitions": "^0.60.1000",
     "@fluidframework/shared-object-base": "^0.60.1000",
     "@fluidframework/telemetry-utils": "^0.60.1000",
->>>>>>> 3c923a5a
     "buffer": "^6.0.3",
     "denque": "^1.5.1",
     "lru-cache": "^6.0.0",
@@ -64,21 +52,6 @@
     "uuid": "^8.3.1"
   },
   "devDependencies": {
-<<<<<<< HEAD
-    "@fluid-internal/stochastic-test-utils": "^0.59.4000",
-    "@fluid-tools/benchmark": "^0.40.0",
-    "@fluidframework/build-common": "^0.23.0",
-    "@fluidframework/container-loader": "^0.59.4000",
-    "@fluidframework/container-runtime": "^0.59.4000",
-    "@fluidframework/eslint-config-fluid": "^0.28.2000-0",
-    "@fluidframework/mocha-test-setup": "^0.59.4000",
-    "@fluidframework/runtime-utils": "^0.59.4000",
-    "@fluidframework/test-driver-definitions": "^0.59.4000",
-    "@fluidframework/test-drivers": "^0.59.4000",
-    "@fluidframework/test-runtime-utils": "^0.59.4000",
-    "@fluidframework/test-utils": "^0.59.4000",
-    "@fluidframework/undo-redo": "^0.59.4000",
-=======
     "@fluid-internal/stochastic-test-utils": "^0.60.1000",
     "@fluid-tools/benchmark": "^0.40.0",
     "@fluidframework/build-common": "^0.23.0",
@@ -92,7 +65,6 @@
     "@fluidframework/test-runtime-utils": "^0.60.1000",
     "@fluidframework/test-utils": "^0.60.1000",
     "@fluidframework/undo-redo": "^0.60.1000",
->>>>>>> 3c923a5a
     "@microsoft/api-extractor": "^7.22.2",
     "@rushstack/eslint-config": "^2.5.1",
     "@types/lru-cache": "^5.1.0",
