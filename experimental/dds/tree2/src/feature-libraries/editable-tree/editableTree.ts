--- conflicted
+++ resolved
@@ -32,17 +32,13 @@
 	contextSymbol,
 	treeStatus,
 } from "../untypedTree";
-<<<<<<< HEAD
 import { FieldSchema, SchemaBuilder, TreeSchema } from "../typed-schema";
-import { AdaptingProxyHandler, adaptWithProxy, getStableNodeKey } from "./utilities";
-=======
 import {
 	AdaptingProxyHandler,
 	adaptWithProxy,
 	getStableNodeKey,
 	treeStatusFromPath,
 } from "./utilities";
->>>>>>> 6adc25ec
 import { ProxyContext } from "./editableTreeContext";
 import {
 	EditableField,
