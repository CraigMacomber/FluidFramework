--- conflicted
+++ resolved
@@ -5,29 +5,14 @@
 
 import { assert } from "@fluidframework/common-utils";
 import { isStableId } from "@fluidframework/container-runtime";
-<<<<<<< HEAD
-import { FieldKey } from "../../core";
-=======
-import {
-	DetachedField,
-	FieldKey,
-	TreeStoredSchema,
-	UpPath,
-	keyAsDetachedField,
-	rootField,
-} from "../../core";
->>>>>>> 6adc25ec
+import { DetachedField, FieldKey, UpPath, keyAsDetachedField, rootField } from "../../core";
 import { brand } from "../../util";
 import { valueSymbol } from "../contextuallyTyped";
 import { FieldKinds } from "../default-field-kinds";
 import { StableNodeKey } from "../node-key";
 import { getField } from "../untypedTree";
-<<<<<<< HEAD
 import { TreeSchema } from "../typed-schema";
-import { EditableTree } from "./editableTreeTypes";
-=======
 import { EditableTree, TreeStatus } from "./editableTreeTypes";
->>>>>>> 6adc25ec
 
 /**
  * @returns true iff `schema` trees should default to being viewed as just their value when possible.
