--- conflicted
+++ resolved
@@ -34,10 +34,7 @@
 	ValueFieldEditBuilder,
 } from "../default-field-kinds";
 import { assertValidIndex, fail, assertNonNegativeSafeInteger } from "../../util";
-<<<<<<< HEAD
-=======
 import { FieldSchema, TreeSchema } from "../typed-schema";
->>>>>>> b53a81a7
 import {
 	AdaptingProxyHandler,
 	adaptWithProxy,
