--- conflicted
+++ resolved
@@ -145,10 +145,7 @@
 	LazyTreeSchema,
 	InternalTypedSchemaTypes,
 	ViewSchema,
-<<<<<<< HEAD
 	SchemaLintConfiguration,
-=======
->>>>>>> b53a81a7
 } from "./typed-schema";
 
 export { mapFieldMarks, mapMark, mapMarkList, populateChildModifications } from "./deltaUtils";
