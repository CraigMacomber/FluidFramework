/*!
 * Copyright (c) Microsoft Corporation and contributors. All rights reserved.
 * Licensed under the MIT License.
 */

export {
	EditableField,
	EditableTree,
	EditableTreeContext,
	EditableTreeOrPrimitive,
	getEditableTreeContext,
	isEditableField,
	isPrimitive,
	isEditableTree,
	proxyTargetSymbol,
	UnwrappedEditableField,
	UnwrappedEditableTree,
	localNodeKeySymbol,
	createDataBinderBuffering,
	createDataBinderDirect,
	createDataBinderInvalidating,
	createBinderOptions,
	createFlushableBinderOptions,
	DataBinder,
	BinderOptions,
	Flushable,
	FlushableBinderOptions,
	FlushableDataBinder,
	MatchPolicy,
	SubtreePolicy,
	BindSyntaxTree,
	indexSymbol,
	BindPolicy,
	BindTree,
	BindTreeDefault,
	DownPath,
	BindPath,
	PathStep,
	BindingType,
	BindingContextType,
	BindingContext,
	VisitorBindingContext,
	DeleteBindingContext,
	InsertBindingContext,
	BatchBindingContext,
	InvalidationBindingContext,
	OperationBinderEvents,
	InvalidationBinderEvents,
	CompareFunction,
	BinderEventsCompare,
	AnchorsCompare,
	toDownPath,
	comparePipeline,
	compileSyntaxTree,
	setField,
} from "./editable-tree";

export {
	typeNameSymbol,
	valueSymbol,
	isPrimitiveValue,
	getPrimaryField,
	PrimitiveValue,
	ContextuallyTypedNodeDataObject,
	ContextuallyTypedNodeData,
	MarkedArrayLike,
	isContextuallyTypedNodeDataObject,
	getFieldKind,
	getFieldSchema,
	ArrayLikeMut,
	cursorFromContextualData,
	cursorsFromContextualData,
	ContextuallyTypedFieldData,
	cursorForTypedData,
	cursorForTypedTreeData,
	cursorsForTypedFieldData,
	FieldGenerator,
	TreeDataContext,
	normalizeNewFieldContent,
	NewFieldContent,
	assertAllowedValue,
} from "./contextuallyTyped";

export { ForestSummarizer } from "./forestSummarizer";
export { singleMapTreeCursor, mapTreeFromCursor } from "./mapTreeCursor";
export { MemoizedIdRangeAllocator, IdRange } from "./memoizedIdRangeAllocator";
export { buildForest } from "./object-forest";
export { SchemaSummarizer, SchemaEditor } from "./schemaSummarizer";
// This is exported because its useful for doing comparisons of schema in tests.
export { makeSchemaCodec } from "./schemaIndexFormat";
export {
	singleStackTreeCursor,
	CursorAdapter,
	prefixPath,
	prefixFieldPath,
	CursorWithNode,
} from "./treeCursorUtils";
export { singleTextCursor, jsonableTreeFromCursor } from "./treeTextCursor";

// Split this up into separate import and export for compatibility with API-Extractor.
import * as SequenceField from "./sequence-field";
export { SequenceField };

export {
	isNeverField,
	ModularEditBuilder,
	EditDescription,
	FieldChangeHandler,
	FieldChangeRebaser,
	FieldEditor,
	NodeChangeset,
	FieldChangeMap,
	FieldChange,
	FieldChangeset,
	ToDelta,
	ModularChangeset,
	NodeChangeComposer,
	NodeChangeInverter,
	NodeChangeRebaser,
	CrossFieldManager,
	CrossFieldTarget,
	FieldKind,
	Multiplicity,
	FullSchemaPolicy,
	allowsRepoSuperset,
	GenericChangeset,
	genericFieldKind,
	RevisionIndexer,
	RevisionMetadataSource,
	RevisionInfo,
	HasFieldChanges,
	revisionMetadataSourceFromInfo,
	NodeExistsConstraint,
	NodeExistenceState,
	FieldKindWithEditor,
} from "./modular-schema";

export {
	TreeNodeSchema,
	AllowedTypes,
	TreeFieldSchema,
	TreeSchema,
	Any,
	SchemaLibraryData,
	LazyTreeNodeSchema,
	InternalTypedSchemaTypes,
	ViewSchema,
	SchemaLintConfiguration,
	FieldNodeSchema,
	LeafSchema,
	MapSchema,
	StructSchema,
	schemaIsFieldNode,
	schemaIsLeaf,
	schemaIsMap,
	schemaIsStruct,
	bannedFieldNames,
	fieldApiPrefixes,
	validateStructFieldName,
	Unenforced,
	AllowedTypeSet,
	markEager,
	MapFieldSchema,
	SchemaCollection,
} from "./typed-schema";

export {
	SchemaBuilderBase,
	SchemaLibrary,
	ImplicitFieldSchema,
	NormalizeField,
	ImplicitAllowedTypes,
	NormalizeAllowedTypes,
	SchemaBuilderOptions,
	normalizeAllowedTypes,
	normalizeField,
} from "./schemaBuilderBase";
export { SchemaBuilderInternal } from "./schemaBuilder";

export { mapFieldMarks, mapMark, mapMarkList, populateChildModifications } from "./deltaUtils";

export {
	TreeChunk,
	chunkTree,
	buildChunkedForest,
	defaultChunkPolicy,
	makeTreeChunker,
} from "./chunked-forest";

export {
	compareLocalNodeKeys,
	LocalNodeKey,
	createNodeKeyManager,
	createMockNodeKeyManager,
	StableNodeKey,
	NodeKeyIndex,
	NodeKeyManager,
	nodeKeyFieldKey,
	nodeKeyTreeIdentifier,
} from "./node-key";

export {
	FieldKinds,
	Required,
	Optional,
	Sequence as SequenceFieldKind,
	NodeKeyFieldKind,
	Forbidden,
	DefaultChangeset,
	DefaultChangeFamily,
	DefaultEditBuilder,
	IDefaultEditBuilder,
	ValueFieldEditBuilder,
	OptionalFieldEditBuilder,
	SequenceFieldEditBuilder,
	defaultSchemaPolicy,
} from "./default-field-kinds";

export {
	UntypedField,
	UntypedTree,
	UntypedTreeContext,
	UntypedTreeCore,
	UnwrappedUntypedField,
	UnwrappedUntypedTree,
	UntypedTreeOrPrimitive,
	typeSymbol,
	getField,
	parentField,
	EditableTreeEvents,
	on,
	contextSymbol,
	treeStatus,
} from "./untypedTree";

export {
	AssignableFieldKinds,
	FieldNode,
	FlexibleFieldContent,
	FlexibleNodeContent,
	InternalEditableTreeTypes,
	Leaf,
	MapNode,
	OptionalField,
	RequiredField,
	Sequence,
	Skip,
	Struct,
	StructTyped,
	TreeContext,
	TypedField,
	TypedNode,
	TypedNodeUnion,
	Tree,
	TreeField,
	TreeNode,
	getTreeContext,
	boxedIterator,
	CheckTypesOverlap,
	TreeStatus,
	getProxyForField,
	ObjectFields,
	ProxyField,
	ProxyFieldInner,
	ProxyNode,
	ProxyNodeUnion,
	SharedTreeList,
	SharedTreeMap,
	SharedTreeObject,
	is,
	ProxyRoot,
	node,
	SharedTreeNode,
	Typed,
<<<<<<< HEAD
	TreeNodeCore,
	TreeCore,
=======
	SharedTreeObjectFactory,
	FactoryTreeSchema,
	addFactory,
>>>>>>> c48f2bb7
} from "./editable-tree-2";

// Split into separate import and export for compatibility with API-Extractor.
import * as SchemaAware from "./schema-aware";
export { SchemaAware };

export { DetachedFieldIndexSummarizer } from "./detachedFieldIndexSummarizer";<|MERGE_RESOLUTION|>--- conflicted
+++ resolved
@@ -272,14 +272,11 @@
 	node,
 	SharedTreeNode,
 	Typed,
-<<<<<<< HEAD
 	TreeNodeCore,
 	TreeCore,
-=======
 	SharedTreeObjectFactory,
 	FactoryTreeSchema,
 	addFactory,
->>>>>>> c48f2bb7
 } from "./editable-tree-2";
 
 // Split into separate import and export for compatibility with API-Extractor.
