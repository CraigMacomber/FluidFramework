/*!
 * Copyright (c) Microsoft Corporation and contributors. All rights reserved.
 * Licensed under the MIT License.
 */

import { assert, unreachableCase } from "@fluidframework/core-utils";
import { FluidSerializableReadOnly, isFluidHandle } from "@fluidframework/shared-object-base";
import { fail, isReadonlyArray } from "../util";
import {
	EmptyKey,
	FieldKey,
	Value,
	TreeStoredSchema,
	ValueSchema,
	FieldStoredSchema,
	TreeSchemaIdentifier,
	TreeTypeSet,
	MapTree,
	ITreeCursorSynchronous,
	SchemaData,
	TreeValue,
} from "../core";
// TODO:
// This module currently is assuming use of default-field-kinds.
// The field kinds should instead come from a view schema registry thats provided somewhere.
import { fieldKinds } from "./default-field-kinds";
import { FieldKind, Multiplicity } from "./modular-schema";
import { AllowedTypes, FieldSchema, TreeSchema, allowedTypesToTypeSet } from "./typed-schema";
import { singleMapTreeCursor } from "./mapTreeCursor";
import { areCursors, isPrimitive } from "./editable-tree";
import { AllowedTypesToTypedTrees, ApiMode, TypedField, TypedNode } from "./schema-aware";

/**
 * This library defines a tree data format that can infer its types from context.
 * It can only be used when the schema is known.
 * The format is optimized for ergonomics when the developer knows the schema,
 * and needs to declare or navigate trees.
 *
 * The format defined here is very tolerant to optimize for flexibility of expressing trees:
 * APIs exposing data in this format should likely further constrain what is allowed.
 * For example guarantee which fields and nodes should be inlined, and that types will be required everywhere.
 * See {@link EditableTree} for an example of this.
 */

/**
 * String which identifies this code.
 * Targeted at developers: can be used for symbol strings, or other developer targeted strings,
 * like error messages.
 */
const scope = "contextuallyTyped";

/**
 * A symbol for the name of the type of a tree in contexts where string keys are already in use for fields.
 * See {@link TreeSchemaIdentifier}.
 * @alpha
 */
export const typeNameSymbol: unique symbol = Symbol(`${scope}:typeName`);

/**
 * A symbol for the value of a tree node in contexts where string keys are already in use for fields.
 * @alpha
 */
export const valueSymbol: unique symbol = Symbol(`${scope}:value`);

/**
 * @alpha
 * @privateRemarks
 * TODO: remove from package API when old editable-tree API is removed
 */
export type PrimitiveValue = string | boolean | number;

/**
 * Checks if a value is a {@link PrimitiveValue}.
 */
export function isPrimitiveValue(nodeValue: unknown): nodeValue is PrimitiveValue {
	switch (typeof nodeValue) {
		case "string":
		case "number":
		case "boolean":
			return true;
		default:
			return false;
	}
}

export function allowsValue(schema: ValueSchema | undefined, nodeValue: Value): boolean {
	if (schema === undefined) {
		return nodeValue === undefined;
	}
	return valueSchemaAllows(schema, nodeValue);
}

export function valueSchemaAllows<TSchema extends ValueSchema>(
	schema: TSchema,
	nodeValue: Value,
): nodeValue is TreeValue<TSchema> {
	switch (schema) {
		case ValueSchema.String:
			return typeof nodeValue === "string";
		case ValueSchema.Number:
			return typeof nodeValue === "number";
		case ValueSchema.Boolean:
			return typeof nodeValue === "boolean";
		case ValueSchema.FluidHandle:
			return isFluidHandle(nodeValue);
		default:
			unreachableCase(schema);
	}
}

<<<<<<< HEAD
=======
/**
 * Use for readonly view of Json compatible data that can also contain IFluidHandles.
 *
 * Note that this does not robustly forbid non json comparable data via type checking,
 * but instead mostly restricts access to it.
 */
export type FluidSerializableReadOnly =
	| IFluidHandle
	| string
	| number
	| boolean
	// eslint-disable-next-line @rushstack/no-new-null
	| null
	| readonly FluidSerializableReadOnly[]
	| { readonly [P in string]?: FluidSerializableReadOnly };

// TODO: replace test in FluidSerializer.encodeValue with this.
export function isFluidHandle(value: undefined | FluidSerializableReadOnly): value is IFluidHandle {
	if (typeof value !== "object" || value === null) {
		return false;
	}
	const handle = (value as Partial<IFluidHandle>).IFluidHandle;
	// Regular Json compatible data can have fields named "IFluidHandle" (especially if field names come from user data).
	// Separate this case from actual Fluid handles by checking for a circular reference: Json data can't have this circular reference so it is a safe way to detect IFluidHandles.
	const isHandle = handle === value;
	// Since the requirement for this reference to be cyclic isn't particularly clear in the interface (typescript can't model that very well)
	// do an extra test.
	// Since json compatible data shouldn't have methods, and IFluidHandle requires one, use that as a redundant check:
	const getMember = (value as Partial<IFluidHandle>).get;
	assert(
		(typeof getMember === "function") === isHandle,
		0x76e /* Fluid handle detection via get method should match detection via IFluidHandle field */,
	);
	return isHandle;
}

>>>>>>> af58ac24
export function assertAllowedValue(
	value: undefined | FluidSerializableReadOnly,
): asserts value is Value {
	assert(isPrimitiveValue(value) || isFluidHandle(value), 0x76f /* invalid value */);
}

/**
 * @returns the key and the schema of the primary field out of the given tree schema.
 *
 * See note on {@link EmptyKey} for what is a primary field.
 * @alpha
 */
export function getPrimaryField(
	schema: TreeStoredSchema,
): { key: FieldKey; schema: FieldStoredSchema } | undefined {
	// TODO: have a better mechanism for this. See note on EmptyKey.
	const field = schema.structFields.get(EmptyKey);
	if (field === undefined) {
		return undefined;
	}
	return { key: EmptyKey, schema: field };
}

// TODO: this (and most things in this file) should use ViewSchema, and already have the full kind information.
export function getFieldSchema(field: FieldKey, schema: TreeStoredSchema): FieldStoredSchema {
	return schema.structFields.get(field) ?? schema.mapFields ?? FieldSchema.empty;
}

export function getFieldKind(fieldSchema: FieldStoredSchema): FieldKind {
	// TODO:
	// This module currently is assuming use of defaultFieldKinds.
	// The field kinds should instead come from a view schema registry thats provided somewhere.
	return fieldKinds.get(fieldSchema.kind.identifier) ?? fail("missing field kind");
}

/**
 * @returns all allowed child types for `typeSet`.
 */
export function getAllowedTypes(
	schemaData: SchemaData,
	typeSet: TreeTypeSet,
): ReadonlySet<TreeSchemaIdentifier> {
	// TODO: Performance: avoid the `undefined` case being frequent, possibly with caching in the caller of `getPossibleChildTypes`.
	return typeSet ?? new Set(schemaData.treeSchema.keys());
}

/**
 * @returns all types, for which the data is schema-compatible.
 */
export function getPossibleTypes(
	context: TreeDataContext,
	typeSet: TreeTypeSet,
	data: ContextuallyTypedNodeData,
) {
	// All types allowed by schema
	const allowedTypes = getAllowedTypes(context.schema, typeSet);

	const possibleTypes: TreeSchemaIdentifier[] = [];
	for (const allowed of allowedTypes) {
		if (shallowCompatibilityTest(context.schema, allowed, data)) {
			possibleTypes.push(allowed);
		}
	}
	return possibleTypes;
}

/**
 * A symbol used to define a {@link MarkedArrayLike} interface.
 * @alpha
 */
export const arrayLikeMarkerSymbol: unique symbol = Symbol("editable-tree:arrayLikeMarker");

/**
 * Can be used to mark a type which works like an array, but is not compatible with `Array.isArray`.
 * @alpha
 */
export interface MarkedArrayLike<TGet, TSet extends TGet = TGet> extends ArrayLikeMut<TGet, TSet> {
	readonly [arrayLikeMarkerSymbol]: true;
	[Symbol.iterator](): IterableIterator<TGet>;
}

/**
 * Can be used to mark a type which works like an array, but is not compatible with `Array.isArray`.
 * @alpha
 */
export interface ReadonlyMarkedArrayLike<T> extends ArrayLike<T> {
	readonly [arrayLikeMarkerSymbol]: true;
	[Symbol.iterator](): IterableIterator<T>;
}

/**
 * `ArrayLike` numeric indexed access, but writable.
 *
 * @remarks
 * Note that due to language limitations, this also allows reading as TSet.
 * This is why `TSet extends TGet` is required.
 *
 * See https://github.com/microsoft/TypeScript/issues/43826.
 * @alpha
 */
export interface ArrayLikeMut<TGet, TSet extends TGet = TGet> extends ArrayLike<TGet> {
	[n: number]: TSet;
}

/**
 * Content of a tree which needs external schema information to interpret.
 *
 * This format is intended for concise authoring of tree literals when the schema is statically known.
 *
 * Once schema aware APIs are implemented, they can be used to provide schema specific subsets of this type.
 * @alpha
 */
export type ContextuallyTypedNodeData =
	| ContextuallyTypedNodeDataObject
	| PrimitiveValue
	| readonly ContextuallyTypedNodeData[]
	| MarkedArrayLike<ContextuallyTypedNodeData>;

/**
 * Content of a field which needs external schema information to interpret.
 *
 * This format is intended for concise authoring of tree literals when the schema is statically known.
 *
 * Once schema aware APIs are implemented, they can be used to provide schema specific subsets of this type.
 * @alpha
 */
export type ContextuallyTypedFieldData = ContextuallyTypedNodeData | undefined;

/**
 * Information needed to interpret a subtree described by {@link ContextuallyTypedNodeData} and {@link ContextuallyTypedFieldData}.
 * @alpha
 * TODO:
 * Currently being exposed at the package level which also requires us to export MapTree at the package level.
 * Refactor the FieldGenerator to use JsonableTree instead of MapTree, and convert them internally.
 */
export interface TreeDataContext {
	/**
	 * Schema for the document which the tree will be used in.
	 */
	readonly schema: SchemaData;

	/**
	 * Procedural data generator for fields.
	 * Fields which provide generators here can be omitted in the input contextually typed data.
	 *
	 * @remarks
	 * TODO:
	 * For implementers of this which are not pure (like identifier generation),
	 * order of invocation should be made consistent and documented.
	 * This will be important for identifier elision optimizations in tree encoding for session based identifier generation.
	 */
	fieldSource?(key: FieldKey, schema: FieldStoredSchema): undefined | FieldGenerator;
}

/**
 * Generates field content for a MapTree on demand.
 * @alpha
 * TODO:
 * Currently being exposed at the package level which also requires us to export MapTree at the package level.
 * Refactor the FieldGenerator to use JsonableTree instead of MapTree, and convert them internally.
 */
export type FieldGenerator = () => MapTree[];

/**
 * Checks the type of a `ContextuallyTypedNodeData`.
 */
export function isArrayLike(
	data: ContextuallyTypedFieldData,
): data is
	| readonly ContextuallyTypedNodeData[]
	| ReadonlyMarkedArrayLike<ContextuallyTypedNodeData> {
	if (typeof data !== "object") {
		return false;
	}
	return (
		(data as Partial<MarkedArrayLike<ContextuallyTypedNodeData>>)[arrayLikeMarkerSymbol] ===
			true || Array.isArray(data)
	);
}

/**
 * Checks the type of a `ContextuallyTypedNodeData`.
 * @alpha
 */
export function isContextuallyTypedNodeDataObject(
	data: ContextuallyTypedNodeData | undefined,
): data is ContextuallyTypedNodeDataObject {
	return !(isPrimitiveValue(data) || isArrayLike(data) || data === null);
}

/**
 * Object case of {@link ContextuallyTypedNodeData}.
 * @alpha
 */
export interface ContextuallyTypedNodeDataObject {
	/**
	 * Value stored on this node.
	 */
	readonly [valueSymbol]?: Value;

	/**
	 * The type of the node.
	 * If this node is well-formed, it must follow this schema.
	 */
	readonly [typeNameSymbol]?: string;

	/**
	 * Fields of this node, indexed by their field keys.
	 *
	 * Allow explicit undefined for compatibility with EditableTree, and type-safety on read.
	 */
	// TODO: make sure explicit undefined is actually handled correctly.
	[key: FieldKey]: ContextuallyTypedFieldData;

	/**
	 * Fields of this node, indexed by their field keys as strings.
	 *
	 * Allow unbranded field keys as a convenience for literals.
	 */
	[key: string]: ContextuallyTypedFieldData;
}

/**
 * Checks if data might be schema-compatible.
 *
 * @returns false if `data` is incompatible with `type` based on a cheap/shallow check.
 *
 * Note that this may return true for cases where data is incompatible, but it must not return false in cases where the data is compatible.
 */
function shallowCompatibilityTest(
	schemaData: SchemaData,
	type: TreeSchemaIdentifier,
	data: ContextuallyTypedNodeData,
): boolean {
	assert(!areCursors(data), 0x6b1 /* cursors cannot be used as contextually typed data. */);
	assert(
		data !== undefined,
		0x6b2 /* undefined cannot be used as contextually typed data. Use ContextuallyTypedFieldData. */,
	);
	const schema =
		schemaData.treeSchema.get(type) ?? fail("requested type does not exist in schema");
	if (isPrimitiveValue(data)) {
		return isPrimitive(schema) && allowsValue(schema.leafValue, data);
	}
	if (isArrayLike(data)) {
		const primary = getPrimaryField(schema);
		return (
			primary !== undefined &&
			getFieldKind(primary.schema).multiplicity === Multiplicity.Sequence
		);
	}
	if (data[typeNameSymbol] !== undefined) {
		return data[typeNameSymbol] === type;
	}
	// For now, consider all not explicitly typed objects shallow compatible.
	// This will require explicit differentiation in polymorphic cases rather than automatic structural differentiation.

	// Special case primitive schema to not be compatible with data with fields.
	if (isPrimitive(schema)) {
		if (fieldKeysFromData(data).length > 0) {
			return false;
		}
	}

	return true;
}

/**
 * Construct a tree from ContextuallyTypedNodeData.
 *
 * TODO: this should probably be refactored into a `try` function which either returns a Cursor or a SchemaError with a path to the error.
 * @alpha
 */
export function cursorFromContextualData(
	context: TreeDataContext,
	typeSet: TreeTypeSet,
	data: ContextuallyTypedNodeData,
): ITreeCursorSynchronous {
	const mapTree = applyTypesFromContext(context, typeSet, data);
	return singleMapTreeCursor(mapTree);
}

/**
 * Strongly typed {@link cursorFromContextualData} for a TreeSchema
 * @alpha
 */
export function cursorForTypedTreeData<T extends TreeSchema>(
	context: TreeDataContext,
	schema: T,
	data: TypedNode<T, ApiMode.Simple>,
): ITreeCursorSynchronous {
	return cursorFromContextualData(
		context,
		new Set([schema.name]),
		data as ContextuallyTypedNodeData,
	);
}

/**
 * Strongly typed {@link cursorFromContextualData} for AllowedTypes.
 * @alpha
 */
export function cursorForTypedData<T extends AllowedTypes>(
	context: TreeDataContext,
	schema: T,
	data: AllowedTypesToTypedTrees<ApiMode.Simple, T>,
): ITreeCursorSynchronous {
	return cursorFromContextualData(
		context,
		allowedTypesToTypeSet(schema),
		data as unknown as ContextuallyTypedNodeData,
	);
}

/**
 * Construct a tree from ContextuallyTypedNodeData.
 *
 * TODO: this should probably be refactored into a `try` function which either returns a Cursor or a SchemaError with a path to the error.
 * TODO: migrate APIs which take arrays of cursors to take cursors in fields mode.
 */
export function cursorsFromContextualData(
	context: TreeDataContext,
	field: FieldStoredSchema,
	data: ContextuallyTypedNodeData | undefined,
): ITreeCursorSynchronous[] {
	const mapTrees = applyFieldTypesFromContext(context, field, data);
	return mapTrees.map(singleMapTreeCursor);
}

/**
 * Strongly typed {@link cursorsFromContextualData} for a FieldSchema
 * @alpha
 */
export function cursorsForTypedFieldData<T extends FieldSchema>(
	context: TreeDataContext,
	schema: T,
	data: TypedField<T, ApiMode.Flexible>,
): ITreeCursorSynchronous[] {
	return cursorsFromContextualData(context, schema, data as ContextuallyTypedNodeData);
}

/**
 * Construct a MapTree from ContextuallyTypedNodeData.
 *
 * TODO: this should probably be refactored into a `try` function which either returns a MapTree or a SchemaError with a path to the error.
 * TODO: test suite.
 *
 * @remarks
 * This version is only exported as a more testable entry point than `cursorFromContextualData` which keeps the use of `MapTree` as an implementation detail.
 * This should not be reexported from the parent module.
 */
export function applyTypesFromContext(
	context: TreeDataContext,
	typeSet: TreeTypeSet,
	data: ContextuallyTypedNodeData,
): MapTree {
	const possibleTypes: TreeSchemaIdentifier[] = getPossibleTypes(context, typeSet, data);

	assert(
		possibleTypes.length !== 0,
		0x4d4 /* data incompatible with all types allowed by the schema */,
	);
	assert(
		possibleTypes.length === 1,
		0x4d5 /* data compatible with more than one type allowed by the schema */,
	);

	const type = possibleTypes[0];
	const schema =
		context.schema.treeSchema.get(type) ?? fail("requested type does not exist in schema");

	if (isPrimitiveValue(data)) {
		// This check avoids returning an out of schema node
		// in the case where schema permits the value, but has required fields.
		assert(
			isPrimitive(schema),
			0x5c3 /* Schema must be primitive when providing a primitive value */,
		);
		assert(
			allowsValue(schema.leafValue, data),
			0x4d3 /* unsupported schema for provided primitive */,
		);
		return { value: data, type, fields: new Map() };
	} else if (isArrayLike(data)) {
		const primary = getPrimaryField(schema);
		assert(
			primary !== undefined,
			0x4d6 /* array data reported comparable with the schema without a primary field */,
		);
		const children = applyFieldTypesFromContext(context, primary.schema, data);
		return {
			value: undefined,
			type,
			fields: new Map(children.length > 0 ? [[primary.key, children]] : []),
		};
	} else {
		const fields: Map<FieldKey, MapTree[]> = new Map();
		for (const key of fieldKeysFromData(data)) {
			assert(!fields.has(key), 0x6b3 /* Keys should not be duplicated */);
			const childSchema = getFieldSchema(key, schema);
			const children = applyFieldTypesFromContext(context, childSchema, data[key]);

			if (children.length > 0) {
				fields.set(key, children);
			}
		}

		for (const key of schema.structFields.keys()) {
			if (data[key] === undefined) {
				setFieldForKey(key, context, schema, fields);
			}
		}

		const value = data[valueSymbol];
		assert(
			allowsValue(schema.leafValue, value),
			0x4d7 /* provided value not permitted by the schema */,
		);
		return { value, type, fields };
	}
}

function setFieldForKey(
	key: FieldKey,
	context: TreeDataContext,
	schema: TreeStoredSchema,
	fields: Map<FieldKey, MapTree[]>,
): void {
	const requiredFieldSchema = getFieldSchema(key, schema);
	const multiplicity = getFieldKind(requiredFieldSchema).multiplicity;
	if (multiplicity === Multiplicity.Value && context.fieldSource !== undefined) {
		const fieldGenerator = context.fieldSource(key, requiredFieldSchema);
		if (fieldGenerator !== undefined) {
			const children = fieldGenerator();
			fields.set(key, children);
		}
	}
}

function fieldKeysFromData(data: ContextuallyTypedNodeDataObject): FieldKey[] {
	const keys: (string | symbol)[] = Reflect.ownKeys(data).filter(
		(key) => typeof key === "string",
	);
	return keys as FieldKey[];
}

/**
 * Construct a MapTree from ContextuallyTypedNodeData.
 *
 * TODO: this should probably be refactored into a `try` function which either returns a MapTree or a SchemaError with a path to the error.
 * TODO: test suite.
 *
 * @remarks
 * This version is only exported as a more testable entry point than `cursorsFromContextualData` which keeps the use of `MapTree` as an implementation detail.
 * This should not be reexported from the parent module.
 */
export function applyFieldTypesFromContext(
	context: TreeDataContext,
	field: FieldStoredSchema,
	data: ContextuallyTypedFieldData,
): MapTree[] {
	const multiplicity = getFieldKind(field).multiplicity;
	if (data === undefined) {
		assert(
			multiplicity === Multiplicity.Forbidden || multiplicity === Multiplicity.Optional,
			0x4d8 /* `undefined` provided for a field that does not support `undefined` */,
		);
		return [];
	}
	if (multiplicity === Multiplicity.Sequence) {
		assert(isArrayLike(data), 0x4d9 /* expected array for a sequence field */);
		const children = Array.from(data, (child) =>
			applyTypesFromContext(context, field.types, child),
		);
		return children;
	}
	assert(
		multiplicity === Multiplicity.Value || multiplicity === Multiplicity.Optional,
		0x4da /* single value provided for an unsupported field */,
	);
	return [applyTypesFromContext(context, field.types, data)];
}

/**
 * Content to use for a field.
 *
 * When used, this content will be deeply copied into the tree, and must comply with the schema.
 *
 * The content must follow the {@link Multiplicity} of the {@link FieldKind}:
 * - use a single cursor for an `optional` or `value` field;
 * - use array of cursors for a `sequence` field;
 *
 * TODO: this should allow a field cursor instead of an array of cursors.
 * TODO: Make this generic so a variant of this type that allows placeholders for detached sequences to consume.
 * @alpha
 */
export type NewFieldContent =
	| ITreeCursorSynchronous
	| readonly ITreeCursorSynchronous[]
	| ContextuallyTypedFieldData;

/**
 * Convert NewFieldContent into ITreeCursor array.
 */
export function normalizeNewFieldContent(
	context: TreeDataContext,
	schema: FieldStoredSchema,
	content: NewFieldContent,
): readonly ITreeCursorSynchronous[] {
	if (areCursors(content)) {
		if (getFieldKind(schema).multiplicity === Multiplicity.Sequence) {
			assert(isReadonlyArray(content), 0x6b7 /* sequence fields require array content */);
			return content;
		} else {
			if (isReadonlyArray(content)) {
				assert(
					content.length === 1,
					0x6b8 /* non-sequence fields can not be provided content that is multiple cursors */,
				);
				return content;
			}
			return [content];
		}
	}

	return cursorsFromContextualData(context, schema, content);
}<|MERGE_RESOLUTION|>--- conflicted
+++ resolved
@@ -108,45 +108,6 @@
 	}
 }
 
-<<<<<<< HEAD
-=======
-/**
- * Use for readonly view of Json compatible data that can also contain IFluidHandles.
- *
- * Note that this does not robustly forbid non json comparable data via type checking,
- * but instead mostly restricts access to it.
- */
-export type FluidSerializableReadOnly =
-	| IFluidHandle
-	| string
-	| number
-	| boolean
-	// eslint-disable-next-line @rushstack/no-new-null
-	| null
-	| readonly FluidSerializableReadOnly[]
-	| { readonly [P in string]?: FluidSerializableReadOnly };
-
-// TODO: replace test in FluidSerializer.encodeValue with this.
-export function isFluidHandle(value: undefined | FluidSerializableReadOnly): value is IFluidHandle {
-	if (typeof value !== "object" || value === null) {
-		return false;
-	}
-	const handle = (value as Partial<IFluidHandle>).IFluidHandle;
-	// Regular Json compatible data can have fields named "IFluidHandle" (especially if field names come from user data).
-	// Separate this case from actual Fluid handles by checking for a circular reference: Json data can't have this circular reference so it is a safe way to detect IFluidHandles.
-	const isHandle = handle === value;
-	// Since the requirement for this reference to be cyclic isn't particularly clear in the interface (typescript can't model that very well)
-	// do an extra test.
-	// Since json compatible data shouldn't have methods, and IFluidHandle requires one, use that as a redundant check:
-	const getMember = (value as Partial<IFluidHandle>).get;
-	assert(
-		(typeof getMember === "function") === isHandle,
-		0x76e /* Fluid handle detection via get method should match detection via IFluidHandle field */,
-	);
-	return isHandle;
-}
-
->>>>>>> af58ac24
 export function assertAllowedValue(
 	value: undefined | FluidSerializableReadOnly,
 ): asserts value is Value {
