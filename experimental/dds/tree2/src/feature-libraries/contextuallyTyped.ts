--- conflicted
+++ resolved
@@ -15,7 +15,6 @@
 	MapTree,
 	ITreeCursorSynchronous,
 	SchemaData,
-	ITreeCursor,
 } from "../core";
 import { Multiplicity } from "./modular-schema";
 import {
@@ -569,33 +568,21 @@
  * TODO: Make this generic so a variant of this type that allows placeholders for detached sequences to consume.
  * @alpha
  */
-<<<<<<< HEAD
 export type NewFieldContent =
 	| ITreeCursorSynchronous
 	| readonly ITreeCursorSynchronous[]
 	| ContextuallyTypedFieldData;
-=======
-export type NewFieldContent = ITreeCursor | readonly ITreeCursor[] | ContextuallyTypedFieldData;
->>>>>>> b53a81a7
 
 /**
  * Convert NewFieldContent into ITreeCursor array.
  */
 export function normalizeNewFieldContent(
 	context: TreeDataContext,
-<<<<<<< HEAD
-	schema: FieldStoredSchema,
+	schema: FieldSchema,
 	content: NewFieldContent,
 ): readonly ITreeCursorSynchronous[] {
 	if (areCursors(content)) {
-		if (getFieldKind(schema).multiplicity === Multiplicity.Sequence) {
-=======
-	schema: FieldSchema,
-	content: NewFieldContent,
-): readonly ITreeCursor[] {
-	if (areCursors(content)) {
 		if (schema.kind.multiplicity === Multiplicity.Sequence) {
->>>>>>> b53a81a7
 			assert(isReadonlyArray(content), 0x6b7 /* sequence fields require array content */);
 			return content;
 		} else {
