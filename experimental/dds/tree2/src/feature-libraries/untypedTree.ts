--- conflicted
+++ resolved
@@ -11,16 +11,11 @@
 	SchemaData,
 	UpPath,
 	PathVisitor,
-	TreeStoredSchema,
 } from "../core";
 import { ISubscribable } from "../events";
-import { Named } from "../util";
 import { PrimitiveValue, MarkedArrayLike, typeNameSymbol, valueSymbol } from "./contextuallyTyped";
-<<<<<<< HEAD
+import { TreeStatus } from "./editable-tree";
 import { FieldSchema, TreeSchema } from "./typed-schema";
-=======
-import { TreeStatus } from "./editable-tree";
->>>>>>> 6adc25ec
 
 /**
  * This file provides an API for working with trees which is type safe even when schema is not known.
