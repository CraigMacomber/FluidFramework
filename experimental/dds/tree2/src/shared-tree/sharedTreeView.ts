--- conflicted
+++ resolved
@@ -17,6 +17,7 @@
 	UndoRedoManager,
 	LocalCommitSource,
 	schemaDataIsEmpty,
+	SchemaData,
 } from "../core";
 import { HasListeners, IEmitter, ISubscribable, createEmitter } from "../events";
 import {
@@ -41,19 +42,16 @@
 	ModularChangeset,
 	nodeKeyFieldKey,
 	FieldSchema,
+	TypedSchemaCollection,
 } from "../feature-libraries";
 import { SharedTreeBranch } from "../shared-tree-core";
-import { TransactionResult, brand } from "../util";
+import { TransactionResult, brand, fail } from "../util";
 import { noopValidator } from "../codec";
-<<<<<<< HEAD
 import {
 	InitializeAndSchematizeConfiguration,
 	initializeContent,
 	schematize,
 } from "./schematizedTree";
-=======
-import { SchematizeConfiguration, schematizeForest } from "./schematizedTree";
->>>>>>> b53a81a7
 
 /**
  * Events for {@link ISharedTreeView}.
@@ -95,8 +93,7 @@
  * @privateRemarks Implementations of this interface must implement the {@link branchKey} property.
  * @alpha
  */
-export interface ISharedTreeView<RootSchema extends FieldSchema = FieldSchema>
-	extends AnchorLocator {
+export interface ISharedTreeView extends AnchorLocator {
 	/**
 	 * Gets the root field of the tree.
 	 *
@@ -179,11 +176,7 @@
 	redo(): void;
 
 	/**
-<<<<<<< HEAD
 	 * A collection of functions for managing transactions.
-=======
-	 * A collection of functions for managing {@link Transaction}s.
->>>>>>> b53a81a7
 	 */
 	readonly transaction: ITransaction;
 
@@ -191,11 +184,7 @@
 	 * Spawn a new view which is based off of the current state of this view.
 	 * Any mutations of the new view will not apply to this view until the new view is merged back into this view via `merge()`.
 	 */
-<<<<<<< HEAD
 	fork(): ISharedTreeBranchView;
-=======
-	fork(): SharedTreeView<RootSchema>;
->>>>>>> b53a81a7
 
 	/**
 	 * Apply all the new changes on the given view to this view.
@@ -203,11 +192,7 @@
 	 * It is automatically disposed after the merge completes.
 	 * @remarks All ongoing transactions (if any) in `view` will be committed before the merge.
 	 */
-<<<<<<< HEAD
 	merge(view: ISharedTreeBranchView): void;
-=======
-	merge(view: SharedTreeView<RootSchema>): void;
->>>>>>> b53a81a7
 
 	/**
 	 * Apply all the new changes on the given view to this view.
@@ -215,21 +200,13 @@
 	 * @param disposeView - whether or not to dispose `view` after the merge completes.
 	 * @remarks All ongoing transactions (if any) in `view` will be committed before the merge.
 	 */
-<<<<<<< HEAD
 	merge(view: ISharedTreeBranchView, disposeView: boolean): void;
-=======
-	merge(view: SharedTreeView<RootSchema>, disposeView: boolean): void;
->>>>>>> b53a81a7
 
 	/**
 	 * Rebase the given view onto this view.
 	 * @param view - a view which was created by a call to `fork()`. It is modified by this operation.
 	 */
-<<<<<<< HEAD
 	rebase(view: ISharedTreeBranchView): void;
-=======
-	rebase(view: SharedTreeView<RootSchema>): void;
->>>>>>> b53a81a7
 
 	/**
 	 * Events about this view.
@@ -267,7 +244,6 @@
 		 */
 		map: ReadonlyMap<LocalNodeKey, EditableTree>;
 	};
-<<<<<<< HEAD
 
 	/**
 	 * Takes in a tree and returns a view of it that conforms to the view schema.
@@ -298,8 +274,6 @@
 	schematize<TRoot extends FieldSchema>(
 		config: InitializeAndSchematizeConfiguration<TRoot>,
 	): ISharedTreeView;
-=======
->>>>>>> b53a81a7
 }
 
 /**
@@ -309,19 +283,16 @@
  * @remarks This does not create a {@link SharedTree}, but rather a view with the minimal state
  * and functionality required to implement {@link ISharedTreeView}.
  */
-export function createSharedTreeView<RootSchema extends FieldSchema>(
-	schemaConfig: SchematizeConfiguration<RootSchema>,
-	args?: {
-		branch?: SharedTreeBranch<DefaultEditBuilder, DefaultChangeset>;
-		changeFamily?: DefaultChangeFamily;
-		schema?: InMemoryStoredSchemaRepository;
-		forest?: IEditableForest;
-		repairProvider?: ForestRepairDataStoreProvider<DefaultChangeset>;
-		nodeKeyManager?: NodeKeyManager;
-		nodeKeyIndex?: NodeKeyIndex;
-		events?: ISubscribable<ViewEvents> & IEmitter<ViewEvents> & HasListeners<ViewEvents>;
-	},
-): ISharedTreeView<RootSchema> {
+export function createSharedTreeView(args?: {
+	branch?: SharedTreeBranch<DefaultEditBuilder, DefaultChangeset>;
+	changeFamily?: DefaultChangeFamily;
+	schema?: InMemoryStoredSchemaRepository;
+	forest?: IEditableForest;
+	repairProvider?: ForestRepairDataStoreProvider<DefaultChangeset>;
+	nodeKeyManager?: NodeKeyManager;
+	nodeKeyIndex?: NodeKeyIndex;
+	events?: ISubscribable<ViewEvents> & IEmitter<ViewEvents> & HasListeners<ViewEvents>;
+}): ISharedTreeView {
 	const schema = args?.schema ?? new InMemoryStoredSchemaRepository(defaultSchemaPolicy);
 	const forest = args?.forest ?? buildForest(schema, new AnchorSet());
 	const changeFamily =
@@ -345,8 +316,9 @@
 			forest.anchors,
 		);
 	const nodeKeyManager = args?.nodeKeyManager ?? createNodeKeyManager();
+	const viewSchema = inferTypedSchemaCollection(schema);
 	const context = getEditableTreeContext(
-		schemaConfig.schema,
+		viewSchema,
 		forest,
 		branch.editor,
 		nodeKeyManager,
@@ -356,10 +328,6 @@
 	const events = args?.events ?? createEmitter();
 
 	const transaction = new Transaction(branch, changeFamily, forest);
-<<<<<<< HEAD
-=======
-	schematizeForest(forest, schema, schemaConfig, transaction);
->>>>>>> b53a81a7
 
 	return new SharedTreeView(
 		transaction,
@@ -383,7 +351,6 @@
  *
  * To avoid updating observers of the view state with intermediate results during a transaction,
  * use {@link ISharedTreeView#fork} and {@link ISharedTreeFork#merge}.
-<<<<<<< HEAD
  * @alpha
  */
 export interface ITransaction {
@@ -410,64 +377,6 @@
 
 class Transaction implements ITransaction {
 	public constructor(
-=======
- */
-export interface ITransaction {
-	/**
-	 * Start a new transaction.
-	 * If a transaction is already in progress when this new transaction starts, then this transaction will be "nested" inside of it,
-	 * i.e. the outer transaction will still be in progress after this new transaction is committed or aborted.
-	 */
-	start(): void;
-	/**
-	 * Close this transaction by squashing its edits and committing them as a single edit.
-	 * If this is the root view and there are no ongoing transactions remaining, the squashed edit will be submitted to Fluid.
-	 */
-	commit(): TransactionResult.Commit;
-	/**
-	 * Close this transaction and revert the state of the tree to what it was before this transaction began.
-	 */
-	abort(): TransactionResult.Abort;
-	/**
-	 * True if there is at least one transaction currently in progress on this view, otherwise false.
-	 */
-	inProgress(): boolean;
-}
-class Transaction implements ITransaction {
-	public constructor(
-		private readonly branch: SharedTreeBranch<DefaultEditBuilder, DefaultChangeset>,
-		private readonly changeFamily: DefaultChangeFamily,
-		private readonly forest: IEditableForest,
-	) {}
-
-	public start(): void {
-		this.branch.startTransaction(
-			new ForestRepairDataStore(this.forest, (change) => this.changeFamily.intoDelta(change)),
-		);
-		this.branch.editor.enterTransaction();
-	}
-	public commit(): TransactionResult.Commit {
-		this.branch.commitTransaction();
-		this.branch.editor.exitTransaction();
-		return TransactionResult.Commit;
-	}
-	public abort(): TransactionResult.Abort {
-		this.branch.abortTransaction();
-		this.branch.editor.exitTransaction();
-		return TransactionResult.Abort;
-	}
-	public inProgress(): boolean {
-		return this.branch.isTransacting();
-	}
-}
-
-/**
- * An implementation of {@link ISharedTreeView}.
- */
-export class SharedTreeView<RootSchema extends FieldSchema> implements ISharedTreeView<RootSchema> {
-	public constructor(
-		public readonly transaction: ITransaction,
->>>>>>> b53a81a7
 		private readonly branch: SharedTreeBranch<DefaultEditBuilder, DefaultChangeset>,
 		private readonly changeFamily: DefaultChangeFamily,
 		private readonly forest: IEditableForest,
@@ -538,21 +447,6 @@
 		});
 	}
 
-<<<<<<< HEAD
-=======
-	public get events(): ISubscribable<ViewEvents> {
-		return this._events;
-	}
-
-	public get storedSchema(): StoredSchemaRepository {
-		return this._storedSchema;
-	}
-
-	public get forest(): IForestSubscription {
-		return this._forest;
-	}
-
->>>>>>> b53a81a7
 	public get rootEvents(): ISubscribable<AnchorSetRootEvents> {
 		return this.forest.anchors;
 	}
@@ -561,19 +455,11 @@
 		return this.branch.editor;
 	}
 
-<<<<<<< HEAD
 	public readonly nodeKey: ISharedTreeView["nodeKey"] = {
 		generate: () => this.nodeKeyManager.generateLocalNodeKey(),
 		stabilize: (key) => this.nodeKeyManager.stabilizeNodeKey(key),
 		localize: (key) => this.nodeKeyManager.localizeNodeKey(key),
 		map: this.nodeKeyIndex,
-=======
-	public readonly nodeKey: ISharedTreeView<RootSchema>["nodeKey"] = {
-		generate: () => this._nodeKeyManager.generateLocalNodeKey(),
-		stabilize: (key) => this._nodeKeyManager.stabilizeNodeKey(key),
-		localize: (key) => this._nodeKeyManager.localizeNodeKey(key),
-		map: this._nodeKeyIndex,
->>>>>>> b53a81a7
 	};
 
 	public undo() {
@@ -584,20 +470,17 @@
 		this.branch.redo();
 	}
 
-<<<<<<< HEAD
 	public schematize<TRoot extends FieldSchema>(
 		config: InitializeAndSchematizeConfiguration<TRoot>,
 	): ISharedTreeView {
 		return schematizeView(this, config);
 	}
 
-=======
->>>>>>> b53a81a7
 	public locate(anchor: Anchor): AnchorNode | undefined {
 		return this.forest.anchors.locate(anchor);
 	}
 
-	public fork(): SharedTreeView<RootSchema> {
+	public fork(): SharedTreeView {
 		const anchors = new AnchorSet();
 		const storedSchema = this.storedSchema.clone();
 		const forest = this.forest.clone(storedSchema, anchors);
@@ -607,8 +490,9 @@
 			(change: ModularChangeset) => this.changeFamily.intoDelta(change),
 		);
 		const branch = this.branch.fork(repairDataStoreProvider, anchors);
+		const viewSchema = inferTypedSchemaCollection(this.storedSchema);
 		const context = getEditableTreeContext(
-			this.context.schema,
+			viewSchema,
 			forest,
 			branch.editor,
 			this.nodeKeyManager,
@@ -628,25 +512,17 @@
 		);
 	}
 
-	public rebase(view: SharedTreeView<RootSchema>): void {
+	public rebase(view: SharedTreeView): void {
 		view.branch.rebaseOnto(this.branch);
 	}
 
-<<<<<<< HEAD
 	public rebaseOnto(view: ISharedTreeView): void {
-=======
-	/**
-	 * Rebase the changes that have been applied to this view over all the new changes in the given view.
-	 * @param view - Either the root view or a view that was created by a call to `fork()`. It is not modified by this operation.
-	 */
-	public rebaseOnto(view: ISharedTreeView<RootSchema>): void {
->>>>>>> b53a81a7
 		view.rebase(this);
 	}
 
-	public merge(view: SharedTreeView<RootSchema>): void;
-	public merge(view: SharedTreeView<RootSchema>, disposeView: boolean): void;
-	public merge(view: SharedTreeView<RootSchema>, disposeView = true): void {
+	public merge(view: SharedTreeView): void;
+	public merge(view: SharedTreeView, disposeView: boolean): void;
+	public merge(view: SharedTreeView, disposeView = true): void {
 		assert(
 			!this.transaction.inProgress() || disposeView,
 			0x710 /* A view that is merged into an in-progress transaction must be disposed */,
@@ -701,6 +577,19 @@
 }
 
 /**
+ * Convert from stored schema to view schema.
+ * Any code which uses a schema aware API can't use this, and must use a typed view schema instead.
+ *
+ * As this constructs new view schema objects, it is not actually compatible with and other view schema, and can not be used for schema aware APIs.
+ * For now it is useful to help get to a state where view schema is used in more places, but long term most use of this should be removed.
+ *
+ * @deprecated Use typed schema from the actual schema declaration instead.
+ */
+export function inferTypedSchemaCollection(data: SchemaData): TypedSchemaCollection {
+	fail("TODO");
+}
+
+/**
  * Run a synchronous transaction on the given shared tree view.
  * This is a convenience helper around the {@link SharedTreeFork#transaction} APIs.
  * @param view - the view on which to run the transaction
@@ -709,9 +598,9 @@
  * @returns whether or not the transaction was committed or aborted
  * @alpha
  */
-export function runSynchronous<RootSchema extends FieldSchema>(
-	view: ISharedTreeView<RootSchema>,
-	transaction: (view: ISharedTreeView<RootSchema>) => TransactionResult | void,
+export function runSynchronous(
+	view: ISharedTreeView,
+	transaction: (view: ISharedTreeView) => TransactionResult | void,
 ): TransactionResult {
 	view.transaction.start();
 	const result = transaction(view);
