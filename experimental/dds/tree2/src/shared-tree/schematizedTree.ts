--- conflicted
+++ resolved
@@ -27,19 +27,11 @@
 import { ViewEvents } from "./sharedTreeView";
 
 /**
-<<<<<<< HEAD
- * Modify `storedSchema` and invoke `setInitialTree` when its time to set the tree content.
+ * Modify `storedSchema` and invoke `setInitialTree` when it's time to set the tree content.
  *
  * Requires `storedSchema` to be in its default/empty state.
  *
- * This is done in such a way that if the content that the content (implicitly assumed to start empty)
-=======
- * Modify `storedSchema` and invoke `setInitialTree` when it's time to set the tree content.
- *
- * Requires `storedSchema` to be in its default/empty state.
- *
  * This is done in such a way that if the content (implicitly assumed to start empty)
->>>>>>> 6adc25ec
  * is never out of schema.
  * This means that if the root field of the new schema requires content (like a value field),
  * a temporary intermediate schema is used so the initial empty state is not out of schema.
