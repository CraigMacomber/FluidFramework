--- conflicted
+++ resolved
@@ -3,12 +3,7 @@
  * Licensed under the MIT License.
  */
 
-<<<<<<< HEAD
-import { assert } from "@fluidframework/core-utils";
-import { FluidSerializableReadOnly, isFluidHandle } from "@fluidframework/shared-object-base";
-=======
 import { assert, unreachableCase } from "@fluidframework/core-utils";
->>>>>>> bb9258a7
 import { brand, fail, isReadonlyArray } from "../util";
 import {
 	AllowedTypes,
@@ -928,24 +923,6 @@
 >(input: T, insertedAtIndex: number): ExtractedFactoryContent<T>;
 export function extractFactoryContent<
 	T extends InsertableTypedNode<TreeNodeSchema> | Unhydrated<TreeNodeSchema>,
-<<<<<<< HEAD
->(content: T): ExtractedFactoryContent<T> {
-	if (isReadonlyArray(content)) {
-		return extractContentArray(content) as ExtractedFactoryContent<T>;
-	} else if (content instanceof Map) {
-		return extractContentMap(content);
-	} else if (content !== null && typeof content === "object") {
-		const flexNode = tryGetEditNode(content);
-		// Only run isFluidHandle if content can't be an unhydrated node,
-		// since accessing some members of unhydrated nodes is an error and isFluidHandle may access members.
-		if (flexNode === undefined) {
-			if (isFluidHandle(content as FluidSerializableReadOnly | undefined)) {
-				return { content, hydrateProxies: noopHydrator };
-			}
-		}
-		return extractContentObject(content);
-	} else {
-=======
 >(input: T): ExtractedFactoryContent<T>;
 export function extractFactoryContent<
 	T extends InsertableTypedNode<TreeNodeSchema> | Unhydrated<TreeNodeSchema>,
@@ -977,7 +954,6 @@
 			unreachableCase(type);
 	}
 	if (fromFactory) {
->>>>>>> bb9258a7
 		return {
 			content: extractedContent.content as T,
 			hydrateProxies: (editNode) => {
