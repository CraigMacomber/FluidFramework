/*!
 * Copyright (c) Microsoft Corporation and contributors. All rights reserved.
 * Licensed under the MIT License.
 */

import { assert } from "@fluidframework/common-utils";
import { ISubscribable } from "../../events";
import { Dependee } from "../dependency-tracking";
import { StoredSchemaRepository, FieldKey } from "../schema-stored";
import {
	Anchor,
	AnchorSet,
	Delta,
	DetachedField,
	detachedFieldAsKey,
	ITreeCursor,
	rootField,
} from "../tree";
import type { IEditableForest } from "./editableForest";

/**
 * APIs for forest designed so the implementation can be copy on write,
 * or mutate in place, and we can ensure no references are dangling into the forest to allow this.
 *
 * This results in rather manual memory management,
 * but makes it practical to provide highly optimized implementations,
 * for example WASM powered binary formats that can track reference counts and only copy when needed.
 */

/**
 * Events for {@link IForestSubscription}.
 *
 * TODO: consider having before and after events per subtree instead while applying anchor (and this just shows what happens at the root).
 * @alpha
 */
export interface ForestEvents {
	/**
	 * Delta is about to be applied to forest.
	 */
	beforeDelta(delta: Delta.Root): void;

	/**
	 * Delta was just applied to forest.
	 */
	afterDelta(delta: Delta.Root): void;
}

/**
 * Invalidates whenever `current` changes.
 * For now (might change later) downloading new parts of the forest counts as a change.
 *
 * When invalidating, all outstanding cursors must be freed or cleared.
 * @alpha
 */
export interface IForestSubscription extends Dependee, ISubscribable<ForestEvents> {
	/**
	 * Create an independent copy of this forest, that uses the provided schema and anchors.
	 *
	 * The new copy will not invalidate observers (dependents) of the old one.
	 */
	clone(schema: StoredSchemaRepository, anchors: AnchorSet): IEditableForest;

	/**
	 * Schema used within this forest.
	 * All data must conform to these schema.
	 *
	 * The root's schema is tracked under {@link rootFieldKey}.
	 */
	readonly schema: StoredSchemaRepository;

	/**
	 * Allocates a cursor in the "cleared" state.
	 */
	allocateCursor(): ITreeSubscriptionCursor;

	/**
	 * Frees an Anchor, stopping tracking its position across edits.
	 */
	forgetAnchor(anchor: Anchor): void;

	/**
	 * It is an error not to free `cursorToMove` before the next edit.
	 * Must provide a `cursorToMove` from this subscription (acquired via `allocateCursor`).
	 */
	tryMoveCursorToNode(
		destination: Anchor,
		cursorToMove: ITreeSubscriptionCursor,
	): TreeNavigationResult;

	/**
	 * It is an error not to free `cursorToMove` before the next edit.
	 * Must provide a `cursorToMove` from this subscription (acquired via `allocateCursor`).
	 */
	tryMoveCursorToField(
		destination: FieldAnchor,
		cursorToMove: ITreeSubscriptionCursor,
	): TreeNavigationResult;

	/**
	 * True if there are no nodes in the forest at all.
<<<<<<< HEAD
=======
	 *
	 * @remarks
	 * This means no nodes under any detached field, not just the special document root one.
>>>>>>> f21aab85
	 */
	readonly isEmpty: boolean;
}

/**
 * @param field - defaults to {@link rootField}.
 * @returns anchor to `field`.
 */
export function rootAnchor(field: DetachedField = rootField): FieldAnchor {
	return {
		parent: undefined,
		fieldKey: detachedFieldAsKey(field),
	};
}

/**
 * @param field - defaults to {@link rootField}.
 * @returns anchor to `field`.
 */
export function moveToDetachedField(
	forest: IForestSubscription,
	cursorToMove: ITreeSubscriptionCursor,
	field: DetachedField = rootField,
): void {
	const result = forest.tryMoveCursorToField(rootAnchor(field), cursorToMove);
	assert(
		result === TreeNavigationResult.Ok,
		0x42d /* Navigation to detached fields should never fail */,
	);
}

/**
 * Anchor to a field.
 * This is structurally based on the parent, so it will move only as the parent moves.
 * @alpha
 */
export interface FieldAnchor {
	/**
	 * Node above this field.
	 * If `undefined`, field is a detached field.
	 */
	parent: Anchor | undefined;
	fieldKey: FieldKey;
}

/**
 * ITreeCursor supporting IForestSubscription and its changes over time.
 * @alpha
 */
export interface ITreeSubscriptionCursor extends ITreeCursor {
	/**
	 * @returns an independent copy of this cursor at the same location in the tree.
	 */
	fork(): ITreeSubscriptionCursor;

	/**
	 * Release any resources this cursor is holding onto.
	 * After doing this, further use of this object other than reading `state` is forbidden (undefined behavior).
	 */
	free(): void;

	/**
	 * Release any resources this cursor is holding onto.
	 * After doing this, further use of this object other than reading `state` or passing to `tryGet`
	 * or calling `free` is forbidden (undefined behavior).
	 */
	clear(): void;

	/**
	 * Construct an `Anchor` which the IForestSubscription will keep rebased to `current`.
	 * Note that maintaining an Anchor has cost: free them to stop incurring that cost.
	 *
	 * Only valid when `mode` is `Nodes`.
	 */
	buildAnchor(): Anchor;

	/**
	 * Construct a `FieldAnchor` which the IForestSubscription will keep rebased to `current`.
	 * Note that maintaining an Anchor has cost: free them to stop incurring that cost.
	 *
	 * Only valid when `mode` is `Fields`.
	 */
	buildFieldAnchor(): FieldAnchor;

	/**
	 * Current state.
	 */
	readonly state: ITreeSubscriptionCursorState;

	/**
	 * @returns location within parent field or range.
	 */
	// TODO: maybe support this.
	// getParentInfo(id: NodeId): TreeLocation;
}

/**
 * @alpha
 */
export enum ITreeSubscriptionCursorState {
	/**
	 * On the current revision of the forest.
	 */
	Current,
	/**
	 * Empty, but can be reused.
	 */
	Cleared,
	/**
	 * Freed and must not be used.
	 */
	Freed,
}

/**
 * @alpha
 */
export const enum TreeNavigationResult {
	/**
	 * Attempt to navigate cursor to a key or index that is outside the client's view.
	 */
	NotFound = -1,

	/**
	 * Attempt to navigate cursor to a portion of the tree that has not yet been loaded.
	 */
	Pending = 0,

	/**
	 * ITreeReader successfully navigated to the desired node.
	 */
	Ok = 1,
}

/**
 * TreeNavigationResult, but never "Pending".
 * Can be used when data is never pending.
 */
export type SynchronousNavigationResult = TreeNavigationResult.Ok | TreeNavigationResult.NotFound;<|MERGE_RESOLUTION|>--- conflicted
+++ resolved
@@ -98,12 +98,9 @@
 
 	/**
 	 * True if there are no nodes in the forest at all.
-<<<<<<< HEAD
-=======
 	 *
 	 * @remarks
 	 * This means no nodes under any detached field, not just the special document root one.
->>>>>>> f21aab85
 	 */
 	readonly isEmpty: boolean;
 }
