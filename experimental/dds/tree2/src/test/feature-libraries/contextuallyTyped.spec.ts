--- conflicted
+++ resolved
@@ -5,11 +5,7 @@
 
 import { strict as assert } from "assert";
 import { MockHandle } from "@fluidframework/test-runtime-utils";
-<<<<<<< HEAD
-import { EmptyKey, MapTree, ValueSchema } from "../../core";
-=======
 import { EmptyKey, MapTree } from "../../core";
->>>>>>> 5e6d5f59
 
 import {
 	isPrimitiveValue,
@@ -37,42 +33,6 @@
 		assert(!isPrimitiveValue(new MockHandle(5)));
 	});
 
-<<<<<<< HEAD
-	it("allowsValue", () => {
-		assert(!allowsValue(ValueSchema.FluidHandle, undefined));
-		assert(!allowsValue(ValueSchema.Boolean, undefined));
-		assert(allowsValue(undefined, undefined));
-		assert(!allowsValue(ValueSchema.String, undefined));
-		assert(!allowsValue(ValueSchema.Number, undefined));
-
-		assert(!allowsValue(ValueSchema.FluidHandle, false));
-		assert(allowsValue(ValueSchema.Boolean, false));
-		assert(!allowsValue(undefined, false));
-		assert(!allowsValue(ValueSchema.String, false));
-		assert(!allowsValue(ValueSchema.Number, false));
-
-		assert(!allowsValue(ValueSchema.FluidHandle, 5));
-		assert(!allowsValue(ValueSchema.Boolean, 5));
-		assert(!allowsValue(undefined, 5));
-		assert(!allowsValue(ValueSchema.String, 5));
-		assert(allowsValue(ValueSchema.Number, 5));
-
-		assert(!allowsValue(ValueSchema.FluidHandle, ""));
-		assert(!allowsValue(ValueSchema.Boolean, ""));
-		assert(!allowsValue(undefined, ""));
-		assert(allowsValue(ValueSchema.String, ""));
-		assert(!allowsValue(ValueSchema.Number, ""));
-
-		const handle = new MockHandle(5);
-		assert(allowsValue(ValueSchema.FluidHandle, handle));
-		assert(!allowsValue(ValueSchema.Boolean, handle));
-		assert(!allowsValue(undefined, handle));
-		assert(!allowsValue(ValueSchema.String, handle));
-		assert(!allowsValue(ValueSchema.Number, handle));
-	});
-
-=======
->>>>>>> 5e6d5f59
 	it("applyTypesFromContext omits empty fields", () => {
 		const builder = new SchemaBuilder({
 			scope: "applyTypesFromContext",
