--- conflicted
+++ resolved
@@ -1,10 +1,6 @@
 {
   "name": "@fluid-example/bubblebench-common",
-<<<<<<< HEAD
-  "version": "0.59.4000",
-=======
   "version": "0.60.1000",
->>>>>>> 3c923a5a
   "private": true,
   "description": "Bubblemark inspired DDS benchmark",
   "homepage": "https://fluidframework.com",
@@ -58,15 +54,6 @@
     "temp-directory": "nyc/.nyc_output"
   },
   "dependencies": {
-<<<<<<< HEAD
-    "@fluid-experimental/tree": "^0.59.4000",
-    "@fluidframework/aqueduct": "^0.59.4000",
-    "@fluidframework/container-definitions": "^0.48.1000",
-    "@fluidframework/core-interfaces": "^0.43.1000",
-    "@fluidframework/datastore-definitions": "^0.59.4000",
-    "@fluidframework/map": "^0.59.4000",
-    "@fluidframework/view-interfaces": "^0.59.4000",
-=======
     "@fluid-experimental/tree": "^0.60.1000",
     "@fluidframework/aqueduct": "^0.60.1000",
     "@fluidframework/container-definitions": "^0.49.1000-64278",
@@ -74,7 +61,6 @@
     "@fluidframework/datastore-definitions": "^0.60.1000",
     "@fluidframework/map": "^0.60.1000",
     "@fluidframework/view-interfaces": "^0.60.1000",
->>>>>>> 3c923a5a
     "best-random": "^1.0.0",
     "react": "^16.10.2",
     "react-dom": "^16.10.2",
@@ -83,11 +69,7 @@
   "devDependencies": {
     "@fluidframework/build-common": "^0.23.0",
     "@fluidframework/eslint-config-fluid": "^0.28.2000-0",
-<<<<<<< HEAD
-    "@fluidframework/mocha-test-setup": "^0.59.4000",
-=======
     "@fluidframework/mocha-test-setup": "^0.60.1000",
->>>>>>> 3c923a5a
     "@fluidframework/test-tools": "^0.2.3074",
     "@rushstack/eslint-config": "^2.5.1",
     "@types/mocha": "^9.1.1",
